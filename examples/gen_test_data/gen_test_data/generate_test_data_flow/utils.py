--- conflicted
+++ resolved
@@ -5,10 +5,10 @@
 import numpy as np
 import numpy.testing as npt
 from numpy.random import default_rng
+
+from promptflow.connections import AzureOpenAIConnection, OpenAIConnection
 from promptflow.tools.aoai import chat as aoai_chat
 from promptflow.tools.openai import chat as openai_chat
-
-from promptflow.connections import AzureOpenAIConnection, OpenAIConnection
 
 
 class QuestionType:
@@ -41,12 +41,7 @@
 
 
 def llm_call(
-        connection,
-        model_or_deployment_name,
-        prompt,
-        response_format=ResponseFormat.TEXT,
-        temperature=1.0,
-        max_tokens=16
+    connection, model_or_deployment_name, prompt, response_format=ResponseFormat.TEXT, temperature=1.0, max_tokens=16
 ):
     response_format = "json_object" if response_format.lower() == "json" else response_format
     prompt = f"{{% raw %}}{prompt}{{% endraw %}}"
@@ -57,7 +52,7 @@
             deployment_name=model_or_deployment_name,
             temperature=temperature,
             max_tokens=max_tokens,
-            response_format={"type": response_format}
+            response_format={"type": response_format},
         )
     elif isinstance(connection, OpenAIConnection):
         return openai_chat(
@@ -66,7 +61,8 @@
             model=model_or_deployment_name,
             temperature=temperature,
             max_tokens=max_tokens,
-            response_format={"type": response_format})
+            response_format={"type": response_format},
+        )
 
 
 def get_question_type(testset_distribution) -> str:
@@ -78,25 +74,38 @@
     return next((key for key in testset_distribution.keys() if prob <= testset_distribution[key]), QuestionType.SIMPLE)
 
 
-def get_suggested_answer_validation_res(connection, model_or_deployment_name, prompt, suggested_answer: str,
-                                        temperature: float,
-                                        max_tokens: int):
+def get_suggested_answer_validation_res(
+    connection, model_or_deployment_name, prompt, suggested_answer: str, temperature: float, max_tokens: int
+):
     rsp = llm_call(connection, model_or_deployment_name, prompt, temperature=temperature, max_tokens=max_tokens)
     return retrieve_verdict_and_print_reason(
         rsp=rsp, validate_obj_name=ValidateObj.SUGGESTED_ANSWER, validate_obj=suggested_answer
     )
 
 
-def get_question_validation_res(connection, model_or_deployment_name, prompt, question: str,
-                                response_format: ResponseFormat, temperature: float,
-                                max_tokens: int):
+def get_question_validation_res(
+    connection,
+    model_or_deployment_name,
+    prompt,
+    question: str,
+    response_format: ResponseFormat,
+    temperature: float,
+    max_tokens: int,
+):
     rsp = llm_call(connection, model_or_deployment_name, prompt, response_format, temperature, max_tokens)
     return retrieve_verdict_and_print_reason(rsp=rsp, validate_obj_name=ValidateObj.QUESTION, validate_obj=question)
 
 
-<<<<<<< HEAD
-def get_text_trunk_score(connection, model, prompt, response_format: ResponseFormat, score_threshold: float):
-    rsp = llm_call(connection, model, prompt, response_format)
+def get_text_trunk_score(
+    connection,
+    model_or_deployment_name,
+    prompt,
+    response_format: ResponseFormat,
+    score_threshold: float,
+    temperature: float,
+    max_tokens: int,
+):
+    rsp = llm_call(connection, model_or_deployment_name, prompt, response_format, temperature, max_tokens)
     data = _load_json_rsp(rsp)
     score_float = 0
     reason = ""
@@ -115,13 +124,6 @@
     pass_validation = score_float >= score_threshold
 
     return ScoreResult(score_float, reason, pass_validation)
-=======
-def get_text_trunk_validation_res(connection, model_or_deployment_name, prompt, context: str,
-                                  response_format: ResponseFormat, temperature: float,
-                                  max_tokens: int):
-    rsp = llm_call(connection, model_or_deployment_name, prompt, response_format, temperature, max_tokens)
-    return retrieve_verdict_and_print_reason(rsp=rsp, validate_obj_name=ValidateObj.TEXT_TRUNK, validate_obj=context)
->>>>>>> b27c99a4
 
 
 def retrieve_verdict_and_print_reason(rsp: str, validate_obj_name: str, validate_obj: str) -> ValidationResult:
@@ -166,17 +168,24 @@
 
 
 def generate_question(
-        connection, model_or_deployment_name, question_type, seed_question, reasoning_prompt: str = None,
-        conditional_prompt: str = None, temperature: float = None,
-        max_tokens: int = None
+    connection,
+    model_or_deployment_name,
+    question_type,
+    seed_question,
+    reasoning_prompt: str = None,
+    conditional_prompt: str = None,
+    temperature: float = None,
+    max_tokens: int = None,
 ):
     if question_type == QuestionType.SIMPLE:
         return seed_question
     elif question_type == QuestionType.REASONING:
-        return llm_call(connection, model_or_deployment_name, reasoning_prompt, temperature=temperature,
-                        max_tokens=max_tokens)
+        return llm_call(
+            connection, model_or_deployment_name, reasoning_prompt, temperature=temperature, max_tokens=max_tokens
+        )
     elif question_type == QuestionType.CONDITIONAL:
-        return llm_call(connection, model_or_deployment_name, conditional_prompt, temperature=temperature,
-                        max_tokens=max_tokens)
+        return llm_call(
+            connection, model_or_deployment_name, conditional_prompt, temperature=temperature, max_tokens=max_tokens
+        )
     else:
         raise Exception("Invalid question type.")