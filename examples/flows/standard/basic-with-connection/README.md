--- conflicted
+++ resolved
@@ -41,11 +41,7 @@
 pf flow test --flow . --inputs text="Hello World!"
 
 # test node with inputs
-<<<<<<< HEAD
-pf flow test --flow . --node llm --inputs hello_prompt.output="Write a simple Hello World! program that displays the greeting message when executed."
-=======
 pf flow test --flow . --node llm --inputs prompt="Write a simple Hello World! program that displays the greeting message when executed."
->>>>>>> 08e18679
 
 ```
 
