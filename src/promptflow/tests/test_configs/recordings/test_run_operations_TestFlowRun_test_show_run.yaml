--- conflicted
+++ resolved
@@ -5,17 +5,12 @@
       Accept:
       - application/json
       Accept-Encoding:
-      - gzip, deflate, br
-      Connection:
-      - keep-alive
-      User-Agent:
-<<<<<<< HEAD
-      - promptflow-sdk/0.0.1 promptflow/0.0.1 azure-ai-ml/1.12.1 azsdk-python-mgmt-machinelearningservices/0.1.0
-        Python/3.9.18 (Windows-10-10.0.22631-SP0)
-=======
+      - gzip, deflate
+      Connection:
+      - keep-alive
+      User-Agent:
       - promptflow-sdk/0.0.1 azure-ai-ml/1.12.1 azsdk-python-mgmt-machinelearningservices/0.1.0
         Python/3.10.13 (Windows-10-10.0.22631-SP0)
->>>>>>> e7b6937f
     method: GET
     uri: https://management.azure.com/subscriptions/00000000-0000-0000-0000-000000000000/resourceGroups/00000/providers/Microsoft.MachineLearningServices/workspaces/00000
   response:
@@ -54,17 +49,12 @@
       Accept:
       - application/json
       Accept-Encoding:
-      - gzip, deflate, br
-      Connection:
-      - keep-alive
-      User-Agent:
-<<<<<<< HEAD
-      - promptflow-sdk/0.0.1 promptflow/0.0.1 azure-ai-ml/1.12.1 azsdk-python-mgmt-machinelearningservices/0.1.0
-        Python/3.9.18 (Windows-10-10.0.22631-SP0)
-=======
+      - gzip, deflate
+      Connection:
+      - keep-alive
+      User-Agent:
       - promptflow-sdk/0.0.1 azure-ai-ml/1.12.1 azsdk-python-mgmt-machinelearningservices/0.1.0
         Python/3.10.13 (Windows-10-10.0.22631-SP0)
->>>>>>> e7b6937f
     method: GET
     uri: https://management.azure.com/subscriptions/00000000-0000-0000-0000-000000000000/resourceGroups/00000/providers/Microsoft.MachineLearningServices/workspaces/00000/datastores?count=30&isDefault=true&orderByAsc=false
   response:
@@ -101,11 +91,7 @@
       x-content-type-options:
       - nosniff
       x-request-time:
-<<<<<<< HEAD
-      - '0.058'
-=======
       - '0.051'
->>>>>>> e7b6937f
     status:
       code: 200
       message: OK
@@ -115,55 +101,6 @@
       Accept:
       - application/json
       Accept-Encoding:
-<<<<<<< HEAD
-      - gzip, deflate, br
-      Connection:
-      - keep-alive
-      User-Agent:
-      - promptflow-sdk/0.0.1 promptflow/0.0.1 azsdk-python-azuremachinelearningdesignerserviceclient/unknown
-        Python/3.9.18 (Windows-10-10.0.22631-SP0)
-    method: GET
-    uri: https://eastus.api.azureml.ms/flow/api/subscriptions/00000000-0000-0000-0000-000000000000/resourceGroups/00000/providers/Microsoft.MachineLearningServices/workspaces/00000/BulkRuns/classification_accuracy_eval_default_20230808_153241_422491
-  response:
-    body:
-      string: '{"flowGraph": {"nodes": [{"name": "grade", "inputs": {"groundtruth":
-        "${inputs.groundtruth}", "prediction": "${inputs.prediction}"}, "tool": "grade.py",
-        "reduce": false}, {"name": "calculate_accuracy", "inputs": {"grades": "${grade.output}"},
-        "tool": "calculate_accuracy.py", "reduce": true}], "tools": [{"name": "grade.py",
-        "type": "python", "inputs": {"groundtruth": {"type": ["string"], "allow_manual_entry":
-        false, "is_multi_select": false, "input_type": "default"}, "prediction": {"type":
-        ["string"], "allow_manual_entry": false, "is_multi_select": false, "input_type":
-        "default"}}, "source": "grade.py", "function": "grade", "is_builtin": false,
-        "enable_kwargs": false, "tool_state": "stable"}, {"name": "calculate_accuracy.py",
-        "type": "python", "inputs": {"grades": {"type": ["object"], "allow_manual_entry":
-        false, "is_multi_select": false, "input_type": "default"}}, "source": "calculate_accuracy.py",
-        "function": "calculate_accuracy", "is_builtin": false, "enable_kwargs": false,
-        "tool_state": "stable"}], "inputs": {"groundtruth": {"type": "string", "default":
-        "APP", "description": "Please specify the groundtruth column, which contains
-        the true label to the outputs that your flow produces.", "is_chat_input":
-        false}, "prediction": {"type": "string", "default": "APP", "description":
-        "Please specify the prediction column, which contains the predicted outputs
-        that your flow produces.", "is_chat_input": false}}, "outputs": {"grade":
-        {"type": "string", "reference": "${grade.output}", "evaluation_only": false,
-        "is_chat_output": false}}}, "flowRunResourceId": "azureml://locations/eastus/workspaces/00000/flows/classification_accuracy_eval_default_20230808_153241_422491/flowRuns/classification_accuracy_eval_default_20230808_153241_422491",
-        "flowRunId": "classification_accuracy_eval_default_20230808_153241_422491",
-        "flowRunDisplayName": "classification_accuracy_eval_default_20230808_153241_422491",
-        "batchDataInput": {"dataUri": "azureml://datastores/workspaceblobstore/paths/LocalUpload/312cca2af474e5f895013392b6b38f45/data.jsonl"},
-        "flowRunType": "FlowRun", "flowType": "Default", "runtimeName": "demo-mir",
-        "inputsMapping": {"groundtruth": "${data.answer}", "prediction": "${run.outputs.category}"},
-        "outputDatastoreName": "workspaceblobstore", "childRunBasePath": "promptflow/PromptFlowArtifacts/classification_accuracy_eval_default_20230808_153241_422491/flow_artifacts",
-        "flowDagFileRelativePath": "flow.dag.yaml", "flowSnapshotId": "e5d50c43-7ad2-4354-9ce4-4f56f0ea9a30",
-        "studioPortalEndpoint": "https://ml.azure.com/runs/classification_accuracy_eval_default_20230808_153241_422491?wsid=/subscriptions/00000000-0000-0000-0000-000000000000/resourcegroups/00000/providers/Microsoft.MachineLearningServices/workspaces/promptflow-eastus"}'
-    headers:
-      connection:
-      - keep-alive
-      content-length:
-      - '2659'
-      content-type:
-      - application/json; charset=utf-8
-      strict-transport-security:
-      - max-age=15724800; includeSubDomains; preload
-=======
       - gzip, deflate
       Connection:
       - keep-alive
@@ -242,7 +179,6 @@
       - no-cache
       strict-transport-security:
       - max-age=31536000; includeSubDomains
->>>>>>> e7b6937f
       transfer-encoding:
       - chunked
       vary:
@@ -250,11 +186,7 @@
       x-content-type-options:
       - nosniff
       x-request-time:
-<<<<<<< HEAD
-      - '0.391'
-=======
       - '0.138'
->>>>>>> e7b6937f
     status:
       code: 200
       message: OK
@@ -534,7 +466,7 @@
       Accept:
       - application/json
       Accept-Encoding:
-      - gzip, deflate, br
+      - gzip, deflate
       Connection:
       - keep-alive
       Content-Length:
@@ -548,76 +480,6 @@
     uri: https://eastus.api.azureml.ms/flow/api/subscriptions/00000000-0000-0000-0000-000000000000/resourceGroups/00000/providers/Microsoft.MachineLearningServices/workspaces/00000/BulkRuns/submit
   response:
     body:
-<<<<<<< HEAD
-      string: '{"runMetadata": {"runNumber": 1691479972, "rootRunId": "classification_accuracy_eval_default_20230808_153241_422491",
-        "createdUtc": "2023-08-08T07:32:52.7610302+00:00", "createdBy": {"userObjectId":
-        "00000000-0000-0000-0000-000000000000", "userPuId": "10032000324F7449", "userIdp":
-        null, "userAltSecId": null, "userIss": "https://sts.windows.net/00000000-0000-0000-0000-000000000000/",
-        "userTenantId": "00000000-0000-0000-0000-000000000000", "userName": "Honglin
-        Du", "upn": null}, "userId": "00000000-0000-0000-0000-000000000000", "token":
-        null, "tokenExpiryTimeUtc": null, "error": null, "warnings": null, "revision":
-        4, "statusRevision": 2, "runUuid": "59a146b3-caca-4313-8e22-04385a10067b",
-        "parentRunUuid": null, "rootRunUuid": "59a146b3-caca-4313-8e22-04385a10067b",
-        "lastStartTimeUtc": null, "currentComputeTime": null, "computeDuration": "00:00:11.2161606",
-        "effectiveStartTimeUtc": null, "lastModifiedBy": {"userObjectId": "74013e41-d17e-462a-8db6-5c0e26c0368c",
-        "userPuId": null, "userIdp": "https://sts.windows.net/00000000-0000-0000-0000-000000000000/",
-        "userAltSecId": null, "userIss": "https://sts.windows.net/00000000-0000-0000-0000-000000000000/",
-        "userTenantId": "00000000-0000-0000-0000-000000000000", "userName": "ec6824af-81f6-47fa-a07e-5a04ff0b94e7",
-        "upn": null}, "lastModifiedUtc": "2023-08-08T07:33:07.3638259+00:00", "duration":
-        "00:00:11.2161606", "cancelationReason": null, "currentAttemptId": 1, "runId":
-        "classification_accuracy_eval_default_20230808_153241_422491", "parentRunId":
-        null, "experimentId": "7238c773-2cc8-4158-832b-27fb908231e4", "status": "Completed",
-        "startTimeUtc": "2023-08-08T07:32:56.6377618+00:00", "endTimeUtc": "2023-08-08T07:33:07.8539224+00:00",
-        "scheduleId": null, "displayName": "classification_accuracy_eval_default_20230808_153241_422491",
-        "name": null, "dataContainerId": "dcid.classification_accuracy_eval_default_20230808_153241_422491",
-        "description": null, "hidden": false, "runType": "azureml.promptflow.FlowRun",
-        "runTypeV2": {"orchestrator": null, "traits": [], "attribution": "PromptFlow",
-        "computeType": "MIR_v2"}, "properties": {"azureml.promptflow.runtime_name":
-        "demo-mir", "azureml.promptflow.runtime_version": "20230801.v1", "azureml.promptflow.definition_file_name":
-        "flow.dag.yaml", "azureml.promptflow.input_data": "azureml://datastores/workspaceblobstore/paths/LocalUpload/312cca2af474e5f895013392b6b38f45/data.jsonl",
-        "azureml.promptflow.input_run_id": "web_classification_default_20230804_143634_056856",
-        "azureml.promptflow.inputs_mapping": "{\"groundtruth\":\"${data.answer}\",\"prediction\":\"${run.outputs.category}\"}",
-        "azureml.promptflow.snapshot_id": "e5d50c43-7ad2-4354-9ce4-4f56f0ea9a30",
-        "azureml.promptflow.total_tokens": "0"}, "parameters": {}, "actionUris": {},
-        "scriptName": null, "target": null, "uniqueChildRunComputeTargets": [], "tags":
-        {}, "settings": {}, "services": {}, "inputDatasets": [], "outputDatasets":
-        [], "runDefinition": null, "jobSpecification": null, "primaryMetricName":
-        null, "createdFrom": null, "cancelUri": null, "completeUri": null, "diagnosticsUri":
-        null, "computeRequest": null, "compute": null, "retainForLifetimeOfWorkspace":
-        false, "queueingInfo": null, "inputs": null, "outputs": {"flow_outputs": {"assetId":
-        "azureml://locations/eastus/workspaces/00000/data/azureml_classification_accuracy_eval_default_20230808_153241_422491_output_data_flow_outputs/versions/1",
-        "type": "UriFolder"}}}, "runDefinition": {"Nodes": [{"Name": "grade", "Tool":
-        "grade.py", "Comment": null, "Inputs": {"groundtruth": "${inputs.groundtruth}",
-        "prediction": "${inputs.prediction}"}, "Api": null, "Provider": null, "Connection":
-        null, "Module": null, "Reduce": false}, {"Name": "calculate_accuracy", "Tool":
-        "calculate_accuracy.py", "Comment": null, "Inputs": {"grades": "${grade.output}"},
-        "Api": null, "Provider": null, "Connection": null, "Module": null, "Reduce":
-        true}], "Tools": [{"Name": "grade.py", "Type": "python", "Inputs": {"groundtruth":
-        {"Name": null, "Type": ["string"], "Default": null, "Description": null, "Enum":
-        null, "enabled_by": null, "enabled_by_type": null, "model_list": null, "Capabilities":
-        null}, "prediction": {"Name": null, "Type": ["string"], "Default": null, "Description":
-        null, "Enum": null, "enabled_by": null, "enabled_by_type": null, "model_list":
-        null, "Capabilities": null}}, "Outputs": null, "Description": null, "connection_type":
-        null, "Module": null, "class_name": null, "Source": "grade.py", "LkgCode":
-        null, "Code": null, "Function": "grade", "action_type": null, "provider_config":
-        null, "function_config": null, "is_builtin": false, "package": null, "package_version":
-        null}, {"Name": "calculate_accuracy.py", "Type": "python", "Inputs": {"grades":
-        {"Name": null, "Type": ["object"], "Default": null, "Description": null, "Enum":
-        null, "enabled_by": null, "enabled_by_type": null, "model_list": null, "Capabilities":
-        null}}, "Outputs": null, "Description": null, "connection_type": null, "Module":
-        null, "class_name": null, "Source": "calculate_accuracy.py", "LkgCode": null,
-        "Code": null, "Function": "calculate_accuracy", "action_type": null, "provider_config":
-        null, "function_config": null, "is_builtin": false, "package": null, "package_version":
-        null}], "Codes": null, "Inputs": {"groundtruth": {"Name": null, "Type": "string",
-        "Default": "APP", "Description": "Please specify the groundtruth column, which
-        contains the true label to the outputs that your flow produces.", "is_chat_input":
-        false}, "prediction": {"Name": null, "Type": "string", "Default": "APP", "Description":
-        "Please specify the prediction column, which contains the predicted outputs
-        that your flow produces.", "is_chat_input": false}}, "Outputs": {"grade":
-        {"Name": null, "Type": "string", "Description": null, "Reference": "${grade.output}",
-        "evaluation_only": false, "is_chat_output": false}}}, "jobSpecification":
-        null, "systemSettings": null}'
-=======
       string: '"batch_run_name"'
     headers:
       connection:
@@ -3224,7 +3086,6 @@
         End processing bulk run\n2023-12-19 05:26:49 +0000  128314 promptflow-runtime
         INFO     Cleanup working dir /mnt/host/service/app/34945/requests/eval_run_name
         for bulk run\n"'
->>>>>>> e7b6937f
     headers:
       connection:
       - keep-alive
@@ -3241,11 +3102,7 @@
       x-content-type-options:
       - nosniff
       x-request-time:
-<<<<<<< HEAD
-      - '0.028'
-=======
       - '0.480'
->>>>>>> e7b6937f
     status:
       code: 200
       message: OK
