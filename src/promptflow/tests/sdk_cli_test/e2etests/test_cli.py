import contextlib
import importlib
import importlib.util
import io
import json
import logging
import os
import os.path
import shutil
import subprocess
import sys
import tempfile
import uuid
from pathlib import Path
from tempfile import mkdtemp
from unittest.mock import patch

import mock
import pytest
import yaml

from promptflow._cli._pf.entry import main
from promptflow._sdk._constants import LOGGER_NAME, SCRUBBED_VALUE
from promptflow._sdk._errors import RunNotFoundError
from promptflow._sdk.operations._local_storage_operations import LocalStorageOperations
from promptflow._sdk.operations._run_operations import RunOperations
from promptflow._utils.context_utils import _change_working_dir

from ..recording_utilities import pf_recording_mode

FLOWS_DIR = "./tests/test_configs/flows"
RUNS_DIR = "./tests/test_configs/runs"
CONNECTIONS_DIR = "./tests/test_configs/connections"
DATAS_DIR = "./tests/test_configs/datas"


# TODO: move this to a shared utility module
def run_pf_command(*args, cwd=None):
    """Run a pf command with the given arguments and working directory.

    There have been some unknown issues in using subprocess on CI, so we use this function instead, which will also
    provide better debugging experience.
    """
    origin_argv, origin_cwd = sys.argv, os.path.abspath(os.curdir)
    try:
        sys.argv = ["pf"] + list(args)
        if cwd:
            os.chdir(cwd)
        main()
    finally:
        sys.argv = origin_argv
        os.chdir(origin_cwd)


def copy_file(src, dst):
    shutil.copyfile(src, dst)
    shutil.copymode(src, dst)


@pytest.mark.usefixtures(
    "use_secrets_config_file", "setup_local_connection", "install_custom_tool_pkg", "mock_for_recordings"
)
@pytest.mark.cli_test
@pytest.mark.e2etest
class TestCli:
    def test_pf_version(self, capfd):
        run_pf_command("--version")
        out, err = capfd.readouterr()
        assert out == "0.0.1\n"

    @pytest.mark.skipif(pf_recording_mode() == "replay", reason="Instable in replay mode.")
    def test_basic_flow_run(self) -> None:
        # fetch std out
        f = io.StringIO()
        with contextlib.redirect_stdout(f):
            run_pf_command(
                "run",
                "create",
                "--flow",
                f"{FLOWS_DIR}/web_classification",
                "--data",
                f"{DATAS_DIR}/webClassification3.jsonl",
                "--name",
                str(uuid.uuid4()),
            )
        assert "Completed" in f.getvalue()

    def test_basic_flow_run_batch_and_eval(self) -> None:
        run_id = str(uuid.uuid4())
        f = io.StringIO()
        with contextlib.redirect_stdout(f):
            run_pf_command(
                "run",
                "create",
                "--flow",
                f"{FLOWS_DIR}/web_classification",
                "--data",
                f"{DATAS_DIR}/webClassification3.jsonl",
                "--name",
                run_id,
            )
        assert "Completed" in f.getvalue()

        # Check the CLI works correctly when the parameter is surrounded by quotation, as below shown:
        # --param "key=value" key="value"
        f = io.StringIO()
        with contextlib.redirect_stdout(f):
            run_pf_command(
                "run",
                "create",
                "--flow",
                f"{FLOWS_DIR}/classification_accuracy_evaluation",
                "--column-mapping",
                "'groundtruth=${data.answer}'",
                "prediction='${run.outputs.category}'",
                "variant_id=${data.variant_id}",
                "--data",
                f"{DATAS_DIR}/webClassification3.jsonl",
                "--run",
                run_id,
            )
        assert "Completed" in f.getvalue()

    def test_submit_run_with_yaml(self):
        run_id = str(uuid.uuid4())
        f = io.StringIO()
        with contextlib.redirect_stdout(f):
            run_pf_command(
                "run",
                "create",
                "--file",
                "./sample_bulk_run.yaml",
                "--name",
                run_id,
                cwd=f"{RUNS_DIR}",
            )
        assert "Completed" in f.getvalue()

        f = io.StringIO()
        with contextlib.redirect_stdout(f):
            run_pf_command(
                "run",
                "create",
                "--file",
                "./sample_eval_run.yaml",
                "--run",
                run_id,
                cwd=f"{RUNS_DIR}",
            )
        assert "Completed" in f.getvalue()

    def test_submit_batch_variant(self, local_client):
        run_id = str(uuid.uuid4())
        run_pf_command(
            "run",
            "create",
            "--flow",
            f"{FLOWS_DIR}/web_classification",
            "--data",
            f"{DATAS_DIR}/webClassification3.jsonl",
            "--name",
            run_id,
            "--variant",
            "${summarize_text_content.variant_0}",
        )
        run = local_client.runs.get(name=run_id)
        local_storage = LocalStorageOperations(run)
        detail = local_storage.load_detail()
        tuning_node = next((x for x in detail["node_runs"] if x["node"] == "summarize_text_content"), None)
        # used variant_0 config, defaults using variant_1
        assert str(tuning_node["inputs"]["temperature"]) == "0.2"

    def test_environment_variable_overwrite(self, local_client, local_aoai_connection):
        run_id = str(uuid.uuid4())
        run_pf_command(
            "run",
            "create",
            "--name",
            run_id,
            "--flow",
            f"{FLOWS_DIR}/print_env_var",
            "--data",
            f"{DATAS_DIR}/env_var_names.jsonl",
            "--environment-variables",
            "API_BASE=${azure_open_ai_connection.api_base}",
        )
        outputs = local_client.runs._get_outputs(run=run_id)
        assert outputs["output"][0] == local_aoai_connection.api_base

    @pytest.mark.skipif(
        pf_recording_mode() == "replay",
        reason="Skip this test in replay mode, TODO, replay should support local_alt_aoai_connection.",
    )
    def test_connection_overwrite(self, local_alt_aoai_connection):
        with pytest.raises(Exception) as e:
            run_pf_command(
                "run",
                "create",
                "--flow",
                f"{FLOWS_DIR}/web_classification",
                "--data",
                f"{DATAS_DIR}/webClassification3.jsonl",
                "--connection",
                "classify_with_llm.connection=not_exist",
            )
        assert "Connection 'not_exist' required" in str(e.value)

        f = io.StringIO()
        with contextlib.redirect_stdout(f):
            run_pf_command(
                "run",
                "create",
                "--flow",
                f"{FLOWS_DIR}/web_classification",
                "--data",
                f"{DATAS_DIR}/webClassification3.jsonl",
                "--connection",
                "classify_with_llm.connection=new_ai_connection",
            )
        assert "Completed" in f.getvalue()

        f = io.StringIO()
        with contextlib.redirect_stdout(f):
            run_pf_command(
                "run",
                "create",
                "--flow",
                f"{FLOWS_DIR}/web_classification",
                "--data",
                f"{DATAS_DIR}/webClassification3.jsonl",
                "--connection",
                "classify_with_llm.model=new_model",
            )
        assert "Completed" in f.getvalue()

    def test_create_with_set(self, local_client):
        run_id = str(uuid.uuid4())
        display_name = "test_run"
        description = "test description"
        run_pf_command(
            "run",
            "create",
            "--name",
            run_id,
            "--flow",
            f"{FLOWS_DIR}/print_env_var",
            "--data",
            f"{DATAS_DIR}/env_var_names.jsonl",
            "--environment-variables",
            "API_BASE=${azure_open_ai_connection.api_base}",
            "--set",
            f"display_name={display_name}",
            "tags.key=val",
            f"description={description}",
        )
        run = local_client.runs.get(run_id)
        assert display_name in run.display_name
        assert run.tags == {"key": "val"}
        assert run.description == description

        run_id = str(uuid.uuid4())
        run_pf_command(
            "run",
            "create",
            "--file",
            "./sample_bulk_run.yaml",
            "--name",
            run_id,
            "--set",
            f"display_name={display_name}",
            "tags.key=val",
            f"description={description}",
            cwd=f"{RUNS_DIR}",
        )
        assert display_name in run.display_name
        assert run.tags == {"key": "val"}
        assert run.description == description

    def test_pf_flow_test(self):
        run_pf_command(
            "flow",
            "test",
            "--flow",
            f"{FLOWS_DIR}/web_classification",
            "--inputs",
            "url=https://www.youtube.com/watch?v=o5ZQyXaAv1g&hl=de&persist_hl=1",
            "answer=Channel",
            "evidence=Url",
        )
        output_path = Path(FLOWS_DIR) / "web_classification" / ".promptflow" / "flow.output.json"
        assert output_path.exists()
        log_path = Path(FLOWS_DIR) / "web_classification" / ".promptflow" / "flow.log"
        with open(log_path, "r") as f:
            previous_log_content = f.read()

        # Test without input
        run_pf_command(
            "flow",
            "test",
            "--flow",
            f"{FLOWS_DIR}/web_classification",
        )
        output_path = Path(FLOWS_DIR) / "web_classification" / ".promptflow" / "flow.output.json"
        assert output_path.exists()
        log_path = Path(FLOWS_DIR) / "web_classification" / ".promptflow" / "flow.log"
        with open(log_path, "r") as f:
            log_content = f.read()
        assert previous_log_content not in log_content

    def test_pf_flow_with_variant(self, capsys):
        with tempfile.TemporaryDirectory() as temp_dir:
            shutil.copytree((Path(FLOWS_DIR) / "web_classification").resolve().as_posix(), temp_dir, dirs_exist_ok=True)

            with open(Path(temp_dir) / "flow.dag.yaml", "r") as f:
                flow_dict = yaml.safe_load(f)

            node_name = "summarize_text_content"
            node = next(filter(lambda item: item["name"] == node_name, flow_dict["nodes"]))
            flow_dict["nodes"].remove(node)
            flow_dict["nodes"].append({"name": node_name, "use_variants": True})
            with open(Path(temp_dir) / "flow.dag.yaml", "w") as f:
                yaml.safe_dump(flow_dict, f)

            run_pf_command(
                "flow",
                "test",
                "--flow",
                temp_dir,
                "--inputs",
                "url=https://www.youtube.com/watch?v=o5ZQyXaAv1g&hl=de&persist_hl=1",
                "answer=Channel",
                "evidence=Url",
            )
            output_path = Path(temp_dir) / ".promptflow" / "flow.output.json"
            assert output_path.exists()

            run_pf_command(
                "flow",
                "test",
                "--flow",
                temp_dir,
                "--inputs",
                "url=https://www.youtube.com/watch?v=o5ZQyXaAv1g&hl=de&persist_hl=1",
                "answer=Channel",
                "evidence=Url",
                "--variant",
                "'${summarize_text_content.variant_1}'",
            )
            output_path = Path(temp_dir) / ".promptflow" / "flow-summarize_text_content-variant_1.output.json"
            assert output_path.exists()

            # Test flow dag with invalid format
            node_name = flow_dict["nodes"][0]["name"]
            flow_dict["nodes"][0]["use_variants"] = True
            flow_dict["node_variants"][node_name] = {
                "default_variant_id": "invalid_variant",
                "variants": [{"variant_0": {}}],
            }
            with open(Path(temp_dir) / "flow.dag.yaml", "w") as f:
                yaml.safe_dump(flow_dict, f)
            with pytest.raises(SystemExit):
                run_pf_command(
                    "flow",
                    "test",
                    "--flow",
                    temp_dir,
                    "--inputs",
                    "url=https://www.youtube.com/watch?v=o5ZQyXaAv1g&hl=de&persist_hl=1",
                    "answer=Channel",
                    "evidence=Url",
                    "--variant",
                    "${summarize_text_content.variant_1}",
                )
            outerr = capsys.readouterr()
            assert f"Cannot find the variant invalid_variant for {node_name}." in outerr.out
            copy_file(
                Path(temp_dir) / "storage_record.json", Path(FLOWS_DIR) / "web_classification" / "storage_record.json"
            )

    def test_pf_flow_test_single_node(self):
        node_name = "fetch_text_content_from_url"
        run_pf_command(
            "flow",
            "test",
            "--flow",
            f"{FLOWS_DIR}/web_classification",
            "--inputs",
            "inputs.url="
            "https://www.microsoft.com/en-us/d/xbox-wireless-controller-stellar-shift-special-edition/94fbjc7h0h6h",
            "--node",
            node_name,
        )
        output_path = Path(FLOWS_DIR) / "web_classification" / ".promptflow" / f"flow-{node_name}.node.detail.json"
        assert output_path.exists()

        node_name = "fetch_text_content_from_url"
        run_pf_command(
            "flow",
            "test",
            "--flow",
            f"{FLOWS_DIR}/web_classification",
            "--inputs",
            "url="
            "https://www.microsoft.com/en-us/d/xbox-wireless-controller-stellar-shift-special-edition/94fbjc7h0h6h",
            "--node",
            node_name,
        )
        output_path = Path(FLOWS_DIR) / "web_classification" / ".promptflow" / f"flow-{node_name}.node.detail.json"
        assert output_path.exists()

        # Test node with node reference input
        run_pf_command(
            "flow",
            "test",
            "--flow",
            f"{FLOWS_DIR}/web_classification",
            "--inputs",
            'input_str={"category": "App", "evidence": "URL"}',
            "--node",
            "convert_to_dict",
        )
        output_path = Path(FLOWS_DIR) / "web_classification" / ".promptflow" / "flow-convert_to_dict.node.detail.json"
        assert output_path.exists()

        # Test without input
        run_pf_command(
            "flow",
            "test",
            "--flow",
            f"{FLOWS_DIR}/web_classification",
            "--node",
            node_name,
        )
        output_path = Path(FLOWS_DIR) / "web_classification" / ".promptflow" / f"flow-{node_name}.node.detail.json"
        assert output_path.exists()

        # Test with input file
        run_pf_command(
            "flow",
            "test",
            "--flow",
            f"{FLOWS_DIR}/web_classification",
            "--node",
            node_name,
            "--input",
            f"{FLOWS_DIR}/web_classification/{node_name}_input.jsonl",
        )
        output_path = Path(FLOWS_DIR) / "web_classification" / ".promptflow" / f"flow-{node_name}.node.detail.json"
        assert output_path.exists()

        # Test with input file
        run_pf_command(
            "flow",
            "test",
            "--flow",
            f"{FLOWS_DIR}/web_classification",
            "--node",
            node_name,
            "--inputs",
            f"{FLOWS_DIR}/web_classification/{node_name}_input.jsonl",
        )
        output_path = Path(FLOWS_DIR) / "web_classification" / ".promptflow" / f"flow-{node_name}.node.detail.json"
        assert output_path.exists()

    def test_pf_flow_test_debug_single_node(self):
        node_name = "fetch_text_content_from_url"
        run_pf_command(
            "flow",
            "test",
            "--flow",
            f"{FLOWS_DIR}/web_classification",
            "--inputs",
            "inputs.url="
            "https://www.microsoft.com/en-us/d/xbox-wireless-controller-stellar-shift-special-edition/94fbjc7h0h6h",
            "--node",
            node_name,
            "--debug",
        )

        # Debug node with node reference input
        run_pf_command(
            "flow",
            "test",
            "--flow",
            f"{FLOWS_DIR}/web_classification",
            "--inputs",
            'classify_with_llm.output={"category": "App", "evidence": "URL"}',
            "--node",
            "convert_to_dict",
            "--debug",
        )

    @pytest.mark.skipif(
        pf_recording_mode() == "replay",
        reason="Instable in replay mode.",
    )
    def test_pf_flow_test_with_additional_includes(self):
        run_pf_command(
            "flow",
            "test",
            "--flow",
            f"{FLOWS_DIR}/web_classification_with_additional_include",
            "--inputs",
            "url=https://www.youtube.com/watch?v=o5ZQyXaAv1g&hl=de&persist_hl=1",
            "answer=Channel",
            "evidence=Url",
        )
        output_path = (
            Path(FLOWS_DIR) / "web_classification_with_additional_include" / ".promptflow" / "flow.output.json"
        )
        assert output_path.exists()

        node_name = "fetch_text_content_from_url"
        run_pf_command(
            "flow",
            "test",
            "--flow",
            f"{FLOWS_DIR}/web_classification_with_additional_include",
            "--inputs",
            "inputs.url="
            "https://www.microsoft.com/en-us/d/xbox-wireless-controller-stellar-shift-special-edition/94fbjc7h0h6h",
            "--node",
            node_name,
        )

    @pytest.mark.skipif(
        pf_recording_mode() == "replay",
        reason="Instable in replay mode.",
    )
    def test_pf_flow_test_with_symbolic(self, prepare_symbolic_flow):
        run_pf_command(
            "flow",
            "test",
            "--flow",
            f"{FLOWS_DIR}/web_classification_with_symbolic",
            "--inputs",
            "url=https://www.youtube.com/watch?v=o5ZQyXaAv1g&hl=de&persist_hl=1",
            "answer=Channel",
            "evidence=Url",
        )
        output_path = Path(FLOWS_DIR) / "web_classification_with_symbolic" / ".promptflow" / "flow.output.json"
        assert output_path.exists()

        node_name = "fetch_text_content_from_url"
        run_pf_command(
            "flow",
            "test",
            "--flow",
            f"{FLOWS_DIR}/web_classification_with_symbolic",
            "--inputs",
            "inputs.url="
            "https://www.microsoft.com/en-us/d/xbox-wireless-controller-stellar-shift-special-edition/94fbjc7h0h6h",
            "--node",
            node_name,
        )

    def test_flow_test_with_environment_variable(self, local_client):
        from promptflow._sdk.operations._run_submitter import SubmitterHelper

        def validate_stdout(detail_path):
            with open(detail_path, "r") as f:
                details = json.load(f)
                assert details["node_runs"][0]["logs"]["stdout"]

        env = {"API_BASE": "${azure_open_ai_connection.api_base}"}
        SubmitterHelper.resolve_environment_variables(env, local_client)
        run_pf_command(
            "flow",
            "test",
            "--flow",
            f"{FLOWS_DIR}/print_env_var",
            "--inputs",
            "key=API_BASE",
            "--environment-variables",
            "API_BASE=${azure_open_ai_connection.api_base}",
        )
        with open(Path(FLOWS_DIR) / "print_env_var" / ".promptflow" / "flow.output.json", "r") as f:
            outputs = json.load(f)
        assert outputs["output"] == env["API_BASE"]
        validate_stdout(Path(FLOWS_DIR) / "print_env_var" / ".promptflow" / "flow.detail.json")

        # Test log contains user printed outputs
        log_path = Path(FLOWS_DIR) / "print_env_var" / ".promptflow" / "flow.log"
        with open(log_path, "r") as f:
            log_content = f.read()
        assert env["API_BASE"] in log_content

        run_pf_command(
            "flow",
            "test",
            "--flow",
            f"{FLOWS_DIR}/print_env_var",
            "--inputs",
            "inputs.key=API_BASE",
            "--environment-variables",
            "API_BASE=${azure_open_ai_connection.api_base}",
            "--node",
            "print_env",
        )
        with open(Path(FLOWS_DIR) / "print_env_var" / ".promptflow" / "flow-print_env.node.output.json", "r") as f:
            outputs = json.load(f)
        assert outputs["value"] == env["API_BASE"]
        validate_stdout(Path(FLOWS_DIR) / "print_env_var" / ".promptflow" / "flow-print_env.node.detail.json")

    def _validate_requirement(self, flow_path):
        with open(flow_path) as f:
            flow_dict = yaml.safe_load(f)
        assert flow_dict.get("environment", {}).get("python_requirements_txt", None)
        assert (flow_path.parent / flow_dict["environment"]["python_requirements_txt"]).exists()

    @pytest.mark.skipif(
        pf_recording_mode() == "replay",
        reason="Skip this test in replay mode, Cannot test exceptions.",
    )
    def test_flow_with_exception(self, capsys):
        with pytest.raises(SystemExit):
            run_pf_command(
                "flow",
                "test",
                "--flow",
                f"{FLOWS_DIR}/web_classification_with_exception",
            )
        captured = capsys.readouterr()
        assert "Execution failure in 'convert_to_dict': (Exception) mock exception" in captured.out
        output_path = Path(FLOWS_DIR) / "web_classification_with_exception" / ".promptflow" / "flow.detail.json"
        assert output_path.exists()

        with pytest.raises(SystemExit):
            run_pf_command(
                "flow",
                "test",
                "--flow",
                f"{FLOWS_DIR}/web_classification_with_exception",
                "--inputs",
                'classify_with_llm.output={"category": "App", "evidence": "URL"}',
                "--node",
                "convert_to_dict",
            )
        captured = capsys.readouterr()
        assert "convert_to_dict.py" in captured.out
        assert "mock exception" in captured.out
        output_path = (
            Path(FLOWS_DIR)
            / "web_classification_with_exception"
            / ".promptflow"
            / "flow-convert_to_dict.node.detail.json"
        )
        assert output_path.exists()

    def test_init_eval_flow(self):
        temp_dir = mkdtemp()
        with _change_working_dir(temp_dir):
            flow_name = "eval_flow"
            # Init standard flow
            run_pf_command(
                "flow",
                "init",
                "--flow",
                flow_name,
                "--type",
                "evaluation",
            )
            ignore_file_path = Path(temp_dir) / flow_name / ".gitignore"
            assert ignore_file_path.exists()
            ignore_file_path.unlink()
            # TODO remove variant_id & line_number in evaluate template
            run_pf_command("flow", "test", "--flow", flow_name, "--inputs", "groundtruth=App", "prediction=App")
            self._validate_requirement(Path(temp_dir) / flow_name / "flow.dag.yaml")

    def test_init_chat_flow(self):
        temp_dir = mkdtemp()
        with _change_working_dir(temp_dir):
            flow_name = "chat_flow"
            # Init standard flow
            run_pf_command(
                "flow",
                "init",
                "--flow",
                flow_name,
                "--type",
                "chat",
            )
            ignore_file_path = Path(temp_dir) / flow_name / ".gitignore"
            assert ignore_file_path.exists()
            ignore_file_path.unlink()

            # Only azure openai connection in test env
            with open(Path(temp_dir) / flow_name / "flow.dag.yaml", "r") as f:
                flow_dict = yaml.safe_load(f)
            flow_dict["nodes"][0]["provider"] = "AzureOpenAI"
            flow_dict["nodes"][0]["connection"] = "azure_open_ai_connection"
            with open(Path(temp_dir) / flow_name / "flow.dag.yaml", "w") as f:
                yaml.dump(flow_dict, f)

            run_pf_command("flow", "test", "--flow", flow_name, "--inputs", "question=hi")
            self._validate_requirement(Path(temp_dir) / flow_name / "flow.dag.yaml")

    def test_flow_init(self, capsys):
        temp_dir = mkdtemp()
        with _change_working_dir(temp_dir):
            flow_name = "standard_flow"
            # Init standard flow
            run_pf_command(
                "flow",
                "init",
                "--flow",
                flow_name,
                "--type",
                "standard",
            )
            self._validate_requirement(Path(temp_dir) / flow_name / "flow.dag.yaml")
            ignore_file_path = Path(temp_dir) / flow_name / ".gitignore"
            assert ignore_file_path.exists()
            ignore_file_path.unlink()
            run_pf_command("flow", "test", "--flow", flow_name, "--inputs", "text=value")

            jinja_name = "input1"
            run_pf_command(
                "flow",
                "init",
                "--flow",
                flow_name,
                "--entry",
                "hello.py",
                "--function",
                "my_python_tool",
                "--prompt-template",
                f"{jinja_name}=hello.jinja2",
            )
            self._validate_requirement(Path(temp_dir) / flow_name / "flow.dag.yaml")
            assert ignore_file_path.exists()
            with open(Path(temp_dir) / flow_name / ".promptflow" / "flow.tools.json", "r") as f:
                tools_dict = json.load(f)["code"]
                assert jinja_name in tools_dict
                assert len(tools_dict[jinja_name]["inputs"]) == 1
                assert tools_dict[jinja_name]["inputs"]["text"]["type"] == ["string"]
                assert tools_dict[jinja_name]["source"] == "hello.jinja2"

            # Test prompt-template doesn't exist
            run_pf_command(
                "flow",
                "init",
                "--flow",
                flow_name,
                "--entry",
                "hello.py",
                "--function",
                "my_python_tool",
                "--prompt-template",
                f"{jinja_name}={jinja_name}.jinja2",
            )
            self._validate_requirement(Path(temp_dir) / flow_name / "flow.dag.yaml")
            assert (Path(temp_dir) / flow_name / f"{jinja_name}.jinja2").exists()

            # Test template name doesn't exist in python function
            jinja_name = "mock_jinja"
            with pytest.raises(ValueError) as ex:
                run_pf_command(
                    "flow",
                    "init",
                    "--flow",
                    flow_name,
                    "--entry",
                    "hello.py",
                    "--function",
                    "my_python_tool",
                    "--prompt-template",
                    f"{jinja_name}={jinja_name}.jinja2",
                )
            assert f"Template parameter {jinja_name} doesn't find in python function arguments." in str(ex.value)

            with pytest.raises(SystemExit):
                run_pf_command("flow", "init")
            _, err = capsys.readouterr()
            assert "pf flow init: error: the following arguments are required: --flow" in err

    def test_flow_init_intent_copilot(self):
        flow_path = os.path.join(FLOWS_DIR, "intent-copilot")
        run_pf_command(
            "flow",
            "init",
            "--flow",
            flow_path,
            "--entry",
            "intent.py",
            "--function",
            "extract_intent",
            "--prompt-template",
            "chat_prompt=user_intent_zero_shot.jinja2",
        )
        with open(Path(flow_path) / "flow.dag.yaml", "r") as f:
            flow_dict = yaml.safe_load(f)
            assert "chat_history" in flow_dict["inputs"]
            assert "customer_info" in flow_dict["inputs"]
            chat_prompt_node = next(filter(lambda item: item["name"] == "chat_prompt", flow_dict["nodes"]))
            assert "chat_history" in chat_prompt_node["inputs"]
            assert "customer_info" in chat_prompt_node["inputs"]

    def test_flow_init_with_connection_and_deployment(self):
        def check_connection_and_deployment(flow_folder, connection, deployment):
            with open(Path(flow_folder) / "flow.dag.yaml", "r") as f:
                flow_dict = yaml.safe_load(f)
                assert flow_dict["nodes"][0]["inputs"]["deployment_name"] == deployment
                assert flow_dict["nodes"][0]["connection"] == connection

        temp_dir = mkdtemp()
        with _change_working_dir(temp_dir):
            flow_name = "chat_flow"
            flow_folder = Path(temp_dir) / flow_name
            # When configure local connection provider, init chat flow without connection and deployment.
            run_pf_command(
                "flow",
                "init",
                "--flow",
                flow_name,
                "--type",
                "chat",
            )
            # Assert connection files created
            assert (flow_folder / "azure_openai.yaml").exists()
            assert (flow_folder / "openai.yaml").exists()

            # When configure local connection provider, init chat flow with connection and deployment.
            connection = "connection_name"
            deployment = "deployment_name"
            run_pf_command(
                "flow",
                "init",
                "--flow",
                flow_name,
                "--type",
                "chat",
                "--connection",
                connection,
                "--deployment",
                deployment,
                "--yes",
            )
            # Assert connection files created and the connection/deployment is set in flow.dag.yaml
            check_connection_and_deployment(flow_folder, connection=connection, deployment=deployment)
            connection_files = [flow_folder / "azure_openai.yaml", flow_folder / "openai.yaml"]
            for file in connection_files:
                assert file.exists()
                with open(file, "r") as f:
                    connection_dict = yaml.safe_load(f)
                    assert connection_dict["name"] == connection

            shutil.rmtree(flow_folder)
            target = "promptflow._sdk._pf_client.Configuration.get_connection_provider"
            with mock.patch(target) as mocked:
                mocked.return_value = "azureml:xx"
                # When configure azure connection provider, init chat flow without connection and deployment.
                run_pf_command(
                    "flow",
                    "init",
                    "--flow",
                    flow_name,
                    "--type",
                    "chat",
                    "--yes",
                )
                # Assert connection files not created.
                assert not (flow_folder / "azure_openai.yaml").exists()
                assert not (flow_folder / "openai.yaml").exists()

                # When configure azure connection provider, init chat flow with connection and deployment.
                connection = "connection_name"
                deployment = "deployment_name"
                run_pf_command(
                    "flow",
                    "init",
                    "--flow",
                    flow_name,
                    "--type",
                    "chat",
                    "--connection",
                    connection,
                    "--deployment",
                    deployment,
                    "--yes",
                )
                # Assert connection files not created and the connection/deployment is set in flow.dag.yaml
                check_connection_and_deployment(flow_folder, connection=connection, deployment=deployment)
                assert not (flow_folder / "azure_openai.yaml").exists()
                assert not (flow_folder / "openai.yaml").exists()

    @pytest.mark.skipif(
        pf_recording_mode() == "replay",
        reason="Skip this test in record mode, instable.",
    )
    def test_flow_chat(self, monkeypatch, capsys):
        chat_list = ["hi", "what is chat gpt?"]

        def mock_input(*args, **kwargs):
            if chat_list:
                return chat_list.pop()
            else:
                raise KeyboardInterrupt()

        monkeypatch.setattr("builtins.input", mock_input)
        run_pf_command(
            "flow",
            "test",
            "--flow",
            f"{FLOWS_DIR}/chat_flow",
            "--interactive",
        )
        output_path = Path(FLOWS_DIR) / "chat_flow" / ".promptflow" / "chat.output.json"
        assert output_path.exists()
        detail_path = Path(FLOWS_DIR) / "chat_flow" / ".promptflow" / "chat.detail.json"
        assert detail_path.exists()

        # Test streaming output
        chat_list = ["hi", "what is chat gpt?"]
        run_pf_command(
            "flow",
            "test",
            "--flow",
            f"{FLOWS_DIR}/chat_flow_with_stream_output",
            "--interactive",
        )
        output_path = Path(FLOWS_DIR) / "chat_flow_with_stream_output" / ".promptflow" / "chat.output.json"
        assert output_path.exists()
        detail_path = Path(FLOWS_DIR) / "chat_flow_with_stream_output" / ".promptflow" / "chat.detail.json"
        assert detail_path.exists()

        chat_list = ["hi", "what is chat gpt?"]
        run_pf_command(
            "flow",
            "test",
            "--flow",
            f"{FLOWS_DIR}/chat_flow_with_python_node_streaming_output",
            "--interactive",
        )
        output_path = Path(FLOWS_DIR) / "chat_flow_with_stream_output" / ".promptflow" / "chat.output.json"
        assert output_path.exists()
        detail_path = Path(FLOWS_DIR) / "chat_flow_with_stream_output" / ".promptflow" / "chat.detail.json"
        assert detail_path.exists()

        # Validate terminal output
        chat_list = ["hi", "what is chat gpt?"]
        run_pf_command("flow", "test", "--flow", f"{FLOWS_DIR}/chat_flow", "--interactive", "--verbose")
        outerr = capsys.readouterr()
        # Check node output
        assert "chat_node:" in outerr.out
        assert "show_answer:" in outerr.out
        assert "[show_answer]: print:" in outerr.out

        chat_list = ["hi", "what is chat gpt?"]
        with pytest.raises(SystemExit):
            run_pf_command(
                "flow",
                "test",
                "--flow",
                f"{FLOWS_DIR}/chat_flow_with_exception",
                "--interactive",
            )
        outerr = capsys.readouterr()
        assert "Execution failure in 'show_answer': (Exception) mock exception" in outerr.out
        output_path = Path(FLOWS_DIR) / "chat_flow" / ".promptflow" / "chat.output.json"
        assert output_path.exists()
        detail_path = Path(FLOWS_DIR) / "chat_flow" / ".promptflow" / "chat.detail.json"
        assert detail_path.exists()

        with pytest.raises(SystemExit):
            run_pf_command(
                "flow",
                "test",
                "--flow",
                f"{FLOWS_DIR}/chat_flow_with_multi_output",
                "--interactive",
            )
        outerr = capsys.readouterr()
        assert "chat flow does not support multiple chat outputs" in outerr.out

    def test_flow_test_with_default_chat_history(self):
        run_pf_command(
            "flow",
            "test",
            "--flow",
            f"{FLOWS_DIR}/chat_flow_with_default_history",
        )
        output_path = Path(FLOWS_DIR) / "chat_flow_with_default_history" / ".promptflow" / "flow.output.json"
        assert output_path.exists()
        detail_path = Path(FLOWS_DIR) / "chat_flow_with_default_history" / ".promptflow" / "flow.detail.json"
        assert detail_path.exists()
        with open(detail_path, "r") as f:
            details = json.load(f)
        expect_chat_history = [
            {"inputs": {"question": "hi"}, "outputs": {"answer": "hi"}},
            {"inputs": {"question": "who are you"}, "outputs": {"answer": "who are you"}},
        ]
        assert details["flow_runs"][0]["inputs"]["chat_history"] == expect_chat_history

    @pytest.mark.skipif(
        pf_recording_mode() == "replay",
        reason="Skip this test in record mode, TODO, record should support chat.",
    )
    def test_flow_test_with_user_defined_chat_history(self, monkeypatch, capsys):
        chat_list = ["hi", "what is chat gpt?"]

        def mock_input(*args, **kwargs):
            if chat_list:
                return chat_list.pop()
            else:
                raise KeyboardInterrupt()

        monkeypatch.setattr("builtins.input", mock_input)
        run_pf_command(
            "flow",
            "test",
            "--flow",
            f"{FLOWS_DIR}/chat_flow_with_defined_chat_history",
            "--interactive",
        )
        output_path = Path(FLOWS_DIR) / "chat_flow_with_defined_chat_history" / ".promptflow" / "chat.output.json"
        assert output_path.exists()
        detail_path = Path(FLOWS_DIR) / "chat_flow_with_defined_chat_history" / ".promptflow" / "chat.detail.json"
        assert detail_path.exists()

        # Test is_chat_history is set False
        with pytest.raises(SystemExit):
            chat_list = ["hi", "what is chat gpt?"]
            run_pf_command(
                "flow",
                "test",
                "--flow",
                f"{FLOWS_DIR}/chat_flow_without_defined_chat_history",
                "--interactive",
            )
        outerr = capsys.readouterr()
        assert "chat_history is required in the inputs of chat flow" in outerr.out

    @pytest.mark.skipif(
        pf_recording_mode() == "replay",
        reason="Skip this test in replay mode, Cannot test inputs in fake inputs.",
    )
    def test_flow_test_inputs(self, capsys, caplog):
        # Flow test missing required inputs
        with pytest.raises(SystemExit):
            run_pf_command(
                "flow",
                "test",
                "--flow",
                f"{FLOWS_DIR}/print_env_var",
                "--environment-variables",
                "API_BASE=${azure_open_ai_connection.api_base}",
            )
        stdout, _ = capsys.readouterr()
        assert "Required input(s) ['key'] are missing for \"flow\"." in stdout

        # Node test missing required inputs
        with pytest.raises(SystemExit):
            run_pf_command(
                "flow",
                "test",
                "--flow",
                f"{FLOWS_DIR}/print_env_var",
                "--node",
                "print_env",
                "--environment-variables",
                "API_BASE=${azure_open_ai_connection.api_base}",
            )
        stdout, _ = capsys.readouterr()
        assert "Required input(s) ['key'] are missing for \"print_env\"" in stdout

        # Flow test with unknown inputs
        logger = logging.getLogger(LOGGER_NAME)
        logger.propagate = True

        def validate_log(log_msg, prefix, expect_dict):
            log_inputs = json.loads(log_msg[len(prefix) :].replace("'", '"'))
            assert prefix in log_msg
            assert expect_dict == log_inputs

        with caplog.at_level(level=logging.INFO, logger=LOGGER_NAME):
            run_pf_command(
                "flow",
                "test",
                "--flow",
                f"{FLOWS_DIR}/web_classification",
                "--inputs",
                "url=https://www.youtube.com/watch?v=o5ZQyXaAv1g&hl=de&persist_hl=1",
                "answer=Channel",
                "evidence=Url",
            )
            unknown_input_log = caplog.records[0]
            expect_inputs = {"answer": "Channel", "evidence": "Url"}
            validate_log(
                prefix="Unknown input(s) of flow: ", log_msg=unknown_input_log.message, expect_dict=expect_inputs
            )

            flow_input_log = caplog.records[1]
            expect_inputs = {
                "url": "https://www.youtube.com/watch?v=o5ZQyXaAv1g&hl=de&persist_hl=1",
                "answer": "Channel",
                "evidence": "Url",
            }
            validate_log(prefix="flow input(s): ", log_msg=flow_input_log.message, expect_dict=expect_inputs)

            # Node test with unknown inputs
            run_pf_command(
                "flow",
                "test",
                "--flow",
                f"{FLOWS_DIR}/web_classification",
                "--inputs",
                "inputs.url="
                "https://www.microsoft.com/en-us/d/xbox-wireless-controller-stellar-shift-special-edition/94fbjc7h0h6h",
                "unknown_input=unknown_val",
                "--node",
                "fetch_text_content_from_url",
            )
            unknown_input_log = caplog.records[3]
            expect_inputs = {"unknown_input": "unknown_val"}
            validate_log(
                prefix="Unknown input(s) of fetch_text_content_from_url: ",
                log_msg=unknown_input_log.message,
                expect_dict=expect_inputs,
            )

            node_input_log = caplog.records[4]
            expect_inputs = {
                "fetch_url": "https://www.microsoft.com/en-us/d/"
                "xbox-wireless-controller-stellar-shift-special-edition/94fbjc7h0h6h",
                "unknown_input": "unknown_val",
            }
            validate_log(
                prefix="fetch_text_content_from_url input(s): ",
                log_msg=node_input_log.message,
                expect_dict=expect_inputs,
            )

    def test_flow_build(self):
        source = f"{FLOWS_DIR}/web_classification_with_additional_include/flow.dag.yaml"

        def get_node_settings(_flow_dag_path: Path):
            flow_dag = yaml.safe_load(_flow_dag_path.read_text())
            target_node = next(filter(lambda x: x["name"] == "summarize_text_content", flow_dag["nodes"]))
            target_node.pop("name")
            return target_node

        with tempfile.TemporaryDirectory() as temp_dir:
            run_pf_command(
                "flow",
                "build",
                "--source",
                source,
                "--output",
                temp_dir,
                "--format",
                "docker",
                "--variant",
                "${summarize_text_content.variant_0}",
            )

            new_flow_dag_path = Path(temp_dir, "flow", "flow.dag.yaml")
            flow_dag = yaml.safe_load(Path(source).read_text())
            assert (
                get_node_settings(new_flow_dag_path)
                == flow_dag["node_variants"]["summarize_text_content"]["variants"]["variant_0"]["node"]
            )
            assert get_node_settings(Path(source)) != get_node_settings(new_flow_dag_path)

<<<<<<< HEAD
    @pytest.mark.skipif(pf_recording_mode() != "", reason="Skip this test in record mode, missing deps.")
=======
    @pytest.mark.skipif(sys.platform == "win32", reason="Raise Exception: Process terminated with exit code 4294967295")
>>>>>>> 404bce14
    def test_flow_build_executable(self):
        source = f"{FLOWS_DIR}/web_classification/flow.dag.yaml"
        target = "promptflow._sdk.operations._flow_operations.FlowOperations._run_pyinstaller"
        with mock.patch(target) as mocked:
            mocked.return_value = None

            with tempfile.TemporaryDirectory() as temp_dir:
                run_pf_command(
                    "flow",
                    "build",
                    "--source",
                    source,
                    "--output",
                    temp_dir,
                    "--format",
                    "executable",
                )
                # Start the Python script as a subprocess
                app_file = Path(temp_dir, "app.py").as_posix()
                process = subprocess.Popen(["python", app_file], stderr=subprocess.PIPE)
                try:
                    # Wait for a specified time (in seconds)
                    wait_time = 5
                    process.wait(timeout=wait_time)
                    if process.returncode == 0:
                        pass
                    else:
                        raise Exception(
                            f"Process terminated with exit code {process.returncode}, "
                            f"{process.stderr.read().decode('utf-8')}"
                        )
                except (subprocess.TimeoutExpired, KeyboardInterrupt):
                    pass
                finally:
                    # Kill the process
                    process.terminate()
                    process.wait()  # Ensure the process is fully terminated

    @pytest.mark.parametrize(
        "file_name, expected, update_item",
        [
            (
                "azure_openai_connection.yaml",
                {
                    "module": "promptflow.connections",
                    "type": "azure_open_ai",
                    "api_type": "azure",
                    "api_version": "2023-07-01-preview",
                    "api_key": SCRUBBED_VALUE,
                    "api_base": "aoai-api-endpoint",
                },
                ("api_base", "new_value"),
            ),
            (
                "custom_connection.yaml",
                {
                    "module": "promptflow.connections",
                    "type": "custom",
                    "configs": {"key1": "test1"},
                    "secrets": {"key2": SCRUBBED_VALUE},
                },
                ("configs.key1", "new_value"),
            ),
            (
                "custom_strong_type_connection.yaml",
                {
                    "module": "promptflow.connections",
                    "type": "custom",
                    "configs": {
                        "api_base": "This is my first connection.",
                        "promptflow.connection.custom_type": "MyFirstConnection",
                        "promptflow.connection.module": "my_tool_package.connections",
                        "promptflow.connection.package": "test-custom-tools",
                        "promptflow.connection.package_version": "0.0.2",
                    },
                    "secrets": {"api_key": SCRUBBED_VALUE},
                },
                ("configs.api_base", "new_value"),
            ),
        ],
    )
    def test_connection_create_update(
        self, install_custom_tool_pkg, file_name, expected, update_item, capfd, local_client
    ):
        name = f"Connection_{str(uuid.uuid4())[:4]}"
        run_pf_command("connection", "create", "--file", f"{CONNECTIONS_DIR}/{file_name}", "--name", f"{name}")
        out, err = capfd.readouterr()
        # Assert in to skip some datetime fields
        assert expected.items() <= json.loads(out).items()

        # Update with --set
        update_key, update_value = update_item
        run_pf_command("connection", "update", "--set", f"{update_key}={update_value}", "--name", f"{name}")
        out, _ = capfd.readouterr()
        assert update_value in out, f"expected updated value {update_value} not in {out}"
        connection = local_client.connections.get(name)
        # Assert secrets are not scrubbed
        assert not any(v == SCRUBBED_VALUE for v in connection._secrets.values())

    def test_input_with_dict_val(self, pf):
        run_id = str(uuid.uuid4())
        run_pf_command(
            "run",
            "create",
            "--file",
            "./input_with_dict_val.yaml",
            "--name",
            run_id,
            cwd=f"{RUNS_DIR}",
        )
        outputs = pf.runs._get_outputs(run=run_id)
        assert "dict" in outputs["output"][0]

    def test_visualize_ignore_space(self) -> None:
        names = ["a,b,c,d", "a, b, c, d", "a, b , c,  d"]
        groundtruth = ["a", "b", "c", "d"]

        def mocked_visualize(*args, **kwargs):
            runs = args[0]
            assert runs == groundtruth

        with patch.object(RunOperations, "visualize") as mock_visualize:
            mock_visualize.side_effect = mocked_visualize
            for name in names:
                run_pf_command(
                    "run",
                    "visualize",
                    "--names",
                    name,
                )

    def test_pf_run_with_stream_log(self, capfd):
        run_pf_command(
            "run",
            "create",
            "--flow",
            f"{FLOWS_DIR}/flow_with_user_output",
            "--data",
            f"{DATAS_DIR}/webClassification3.jsonl",
            "--column-mapping",
            "key=value",
            "extra=${data.url}",
            "--stream",
        )
        out, _ = capfd.readouterr()
        # For Batch run, the executor uses bulk logger to print logs, and only prints the error log of the nodes.
        existing_keywords = ["execution", "execution.bulk", "WARNING", "error log"]
        non_existing_keywords = ["execution.flow", "user log"]
        for keyword in existing_keywords:
            assert keyword in out
        for keyword in non_existing_keywords:
            assert keyword not in out

    def test_pf_run_no_stream_log(self):
        f = io.StringIO()

        # without --stream, logs will be in the run's log file
        with contextlib.redirect_stdout(f):
            run_pf_command(
                "run",
                "create",
                "--flow",
                f"{FLOWS_DIR}/flow_with_user_output",
                "--data",
                f"{DATAS_DIR}/webClassification3.jsonl",
                "--column-mapping",
                "key=value",
                "extra=${data.url}",
            )
        assert "user log" not in f.getvalue()
        assert "error log" not in f.getvalue()
        # flow logs won't stream
        assert "Executing node print_val. node run id:" not in f.getvalue()
        # executor logs won't stream
        assert "Node print_val completes." not in f.getvalue()

    def test_format_cli_exception(self, capsys):
        from promptflow._sdk.operations._connection_operations import ConnectionOperations

        with patch.dict(os.environ, {"PROMPTFLOW_STRUCTURE_EXCEPTION_OUTPUT": "true"}):
            with pytest.raises(SystemExit):
                run_pf_command(
                    "connection",
                    "show",
                    "--name",
                    "invalid_connection_name",
                )
            outerr = capsys.readouterr()
            assert outerr.err
            error_msg = json.loads(outerr.err)
            assert error_msg["code"] == "ConnectionNotFoundError"

            def mocked_connection_get(*args, **kwargs):
                raise Exception("mock exception")

            with patch.object(ConnectionOperations, "get") as mock_connection_get:
                mock_connection_get.side_effect = mocked_connection_get
                with pytest.raises(Exception):
                    run_pf_command(
                        "connection",
                        "show",
                        "--name",
                        "invalid_connection_name",
                    )
                outerr = capsys.readouterr()
                assert outerr.err
                error_msg = json.loads(outerr.err)
                assert error_msg["code"] == "SystemError"

        with pytest.raises(SystemExit):
            run_pf_command(
                "connection",
                "show",
                "--name",
                "invalid_connection_name",
            )
        outerr = capsys.readouterr()
        assert not outerr.err

    def test_tool_init(self, capsys):
        with tempfile.TemporaryDirectory() as temp_dir:
            package_name = "package_name"
            func_name = "func_name"
            run_pf_command("tool", "init", "--package", package_name, "--tool", func_name, cwd=temp_dir)
            package_folder = Path(temp_dir) / package_name
            assert (package_folder / package_name / f"{func_name}.py").exists()
            assert (package_folder / package_name / "utils.py").exists()
            assert (package_folder / package_name / "__init__.py").exists()
            assert (package_folder / "setup.py").exists()
            assert (package_folder / "README.md").exists()

            spec = importlib.util.spec_from_file_location(
                f"{package_name}.utils", package_folder / package_name / "utils.py"
            )
            utils = importlib.util.module_from_spec(spec)
            spec.loader.exec_module(utils)

            assert hasattr(utils, "list_package_tools")
            tools_meta = utils.list_package_tools()
            assert f"{package_name}.{func_name}.{func_name}" in tools_meta
            meta = tools_meta[f"{package_name}.{func_name}.{func_name}"]
            assert meta["function"] == func_name
            assert meta["module"] == f"{package_name}.{func_name}"
            assert meta["name"] == func_name
            assert meta["description"] == f"This is {func_name} tool"
            assert meta["type"] == "python"

            # Invalid package/tool name
            invalid_package_name = "123-package-name"
            invalid_tool_name = "123_tool_name"
            with pytest.raises(SystemExit):
                run_pf_command("tool", "init", "--package", invalid_package_name, "--tool", func_name, cwd=temp_dir)
            outerr = capsys.readouterr()
            assert f"The package name {invalid_package_name} is a invalid identifier." in outerr.out
            with pytest.raises(SystemExit):
                run_pf_command("tool", "init", "--package", package_name, "--tool", invalid_tool_name, cwd=temp_dir)
            outerr = capsys.readouterr()
            assert f"The tool name {invalid_tool_name} is a invalid identifier." in outerr.out
            with pytest.raises(SystemExit):
                run_pf_command("tool", "init", "--tool", invalid_tool_name, cwd=temp_dir)
            outerr = capsys.readouterr()
            assert f"The tool name {invalid_tool_name} is a invalid identifier." in outerr.out

            # Test init package tool with extra info
            package_name = "tool_with_extra_info"
            package_folder = Path(temp_dir) / package_name
            icon_path = Path(DATAS_DIR) / "logo.jpg"
            category = "test_category"
            tags = {"tag1": "value1", "tag2": "value2"}
            run_pf_command(
                "tool",
                "init",
                "--package",
                package_name,
                "--tool",
                func_name,
                "--set",
                f"icon={icon_path.absolute()}",
                f"category={category}",
                f"tags={tags}",
                cwd=temp_dir,
            )
            spec = importlib.util.spec_from_file_location(
                f"{package_name}.utils", package_folder / package_name / "utils.py"
            )
            utils = importlib.util.module_from_spec(spec)
            spec.loader.exec_module(utils)

            assert hasattr(utils, "list_package_tools")
            tools_meta = utils.list_package_tools()
            meta = tools_meta[f"{package_name}.{func_name}.{func_name}"]
            assert meta["category"] == category
            assert meta["tags"] == tags
            assert meta["icon"].startswith("data:image")

            # icon doesn't exist
            with pytest.raises(SystemExit):
                run_pf_command(
                    "tool",
                    "init",
                    "--package",
                    package_name,
                    "--tool",
                    func_name,
                    "--set",
                    "icon=invalid_icon_path",
                    cwd=temp_dir,
                )
            outerr = capsys.readouterr()
            assert "Cannot find the icon path" in outerr.out

    def test_tool_list(self, capsys):
        # List package tools in environment
        run_pf_command("tool", "list")
        outerr = capsys.readouterr()
        tools_dict = json.loads(outerr.out)
        package_tool_name = "promptflow.tools.embedding.embedding"
        assert package_tool_name in tools_dict["package"]

        # List flow tools and package tools
        run_pf_command("tool", "list", "--flow", f"{FLOWS_DIR}/chat_flow")
        outerr = capsys.readouterr()
        tools_dict = json.loads(outerr.out)
        expect_flow_tools = {
            "chat.jinja2": {
                "type": "llm",
                "inputs": {"chat_history": {"type": ["string"]}, "question": {"type": ["string"]}},
                "source": "chat.jinja2",
            },
            "show_answer.py": {
                "type": "python",
                "inputs": {"chat_answer": {"type": ["string"]}},
                "source": "show_answer.py",
                "function": "show_answer",
            },
        }
        assert tools_dict["code"] == expect_flow_tools
        assert package_tool_name in tools_dict["package"]

        # Invalid flow parameter
        with pytest.raises(Exception) as e:
            run_pf_command("tool", "list", "--flow", "invalid_flow_folder")
        assert "invalid_flow_folder does not exist" in e.value.args[0]

    def test_chat_flow_with_conditional(self, monkeypatch, capsys):
        chat_list = ["1", "2"]

        def mock_input(*args, **kwargs):
            if chat_list:
                return chat_list.pop()
            else:
                raise KeyboardInterrupt()

        monkeypatch.setattr("builtins.input", mock_input)
        run_pf_command(
            "flow", "test", "--flow", f"{FLOWS_DIR}/conditional_chat_flow_with_skip", "--interactive", "--verbose"
        )
        output_path = Path(FLOWS_DIR) / "conditional_chat_flow_with_skip" / ".promptflow" / "chat.output.json"
        assert output_path.exists()
        detail_path = Path(FLOWS_DIR) / "conditional_chat_flow_with_skip" / ".promptflow" / "chat.detail.json"
        assert detail_path.exists()

    def test_flow_test_with_image_input_and_output(self):
        run_pf_command(
            "flow",
            "test",
            "--flow",
            f"{FLOWS_DIR}/python_tool_with_simple_image",
        )
        output_path = Path(FLOWS_DIR) / "python_tool_with_simple_image" / ".promptflow" / "output"
        assert output_path.exists()
        image_path = Path(FLOWS_DIR) / "python_tool_with_simple_image" / ".promptflow" / "intermediate"
        assert image_path.exists()

    def test_flow_test_with_composite_image(self):
        run_pf_command(
            "flow",
            "test",
            "--flow",
            f"{FLOWS_DIR}/python_tool_with_composite_image",
        )
        output_path = Path(FLOWS_DIR) / "python_tool_with_composite_image" / ".promptflow" / "output"
        assert output_path.exists()
        image_path = Path(FLOWS_DIR) / "python_tool_with_composite_image" / ".promptflow" / "intermediate"
        assert image_path.exists()

    def test_run_file_with_set(self, pf) -> None:
        name = str(uuid.uuid4())
        run_pf_command(
            "run",
            "create",
            "--file",
            f"{RUNS_DIR}/run_with_env.yaml",
            "--set",
            f"name={name}",
        )
        # run exists
        pf.runs.get(name=name)

    def test_run_file_with_set_priority(self, pf) -> None:
        # --name has higher priority than --set
        name1 = str(uuid.uuid4())
        name2 = str(uuid.uuid4())
        run_pf_command(
            "run",
            "create",
            "--file",
            f"{RUNS_DIR}/run_with_env.yaml",
            "--set",
            f"name={name1}",
            "--name",
            name2,
        )
        # run exists
        try:
            pf.runs.get(name=name1)
        except RunNotFoundError:
            pass
        pf.runs.get(name=name2)

    def test_data_scrubbing(self):
        # Prepare connection
        run_pf_command(
            "connection", "create", "--file", f"{CONNECTIONS_DIR}/custom_connection.yaml", "--name", "custom_connection"
        )

        # Test flow run
        run_pf_command(
            "flow",
            "test",
            "--flow",
            f"{FLOWS_DIR}/print_secret_flow",
        )
        output_path = Path(FLOWS_DIR) / "print_secret_flow" / ".promptflow" / "flow.output.json"
        assert output_path.exists()
        log_path = Path(FLOWS_DIR) / "print_secret_flow" / ".promptflow" / "flow.log"
        with open(log_path, "r") as f:
            log_content = f.read()
            assert "**data_scrubbed**" in log_content

        # Test node run
        run_pf_command(
            "flow",
            "test",
            "--flow",
            f"{FLOWS_DIR}/print_secret_flow",
            "--node",
            "print_secret",
            "--inputs",
            "conn=custom_connection",
            "inputs.topic=atom",
        )
        output_path = Path(FLOWS_DIR) / "print_secret_flow" / ".promptflow" / "flow-print_secret.node.detail.json"
        assert output_path.exists()
        log_path = Path(FLOWS_DIR) / "print_secret_flow" / ".promptflow" / "print_secret.node.log"
        with open(log_path, "r") as f:
            log_content = f.read()
        assert "**data_scrubbed**" in log_content<|MERGE_RESOLUTION|>--- conflicted
+++ resolved
@@ -1162,11 +1162,8 @@
             )
             assert get_node_settings(Path(source)) != get_node_settings(new_flow_dag_path)
 
-<<<<<<< HEAD
     @pytest.mark.skipif(pf_recording_mode() != "", reason="Skip this test in record mode, missing deps.")
-=======
     @pytest.mark.skipif(sys.platform == "win32", reason="Raise Exception: Process terminated with exit code 4294967295")
->>>>>>> 404bce14
     def test_flow_build_executable(self):
         source = f"{FLOWS_DIR}/web_classification/flow.dag.yaml"
         target = "promptflow._sdk.operations._flow_operations.FlowOperations._run_pyinstaller"
