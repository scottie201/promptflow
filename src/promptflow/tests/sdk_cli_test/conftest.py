--- conflicted
+++ resolved
@@ -143,7 +143,6 @@
 
 
 @pytest.fixture
-<<<<<<< HEAD
 def mock_for_recordings(request: pytest.FixtureRequest, mocker: MockerFixture) -> None:
     """
     mock_for_recordings This is the entrance method of recording/replaying mode.
@@ -180,7 +179,9 @@
         mocker.patch(
             "promptflow._sdk._utils.get_local_connections_from_executable", mock_get_local_connections_from_executable
         )
-=======
+
+
+@pytest.fixture
 def sample_image():
     image_path = (Path(MODEL_ROOT) / "python_tool_with_simple_image" / "logo.jpg").resolve()
     return base64.b64encode(open(image_path, "rb").read()).decode("utf-8")
@@ -193,5 +194,4 @@
 
 @pytest.fixture
 def serving_client_composite_image_flow(mocker: MockerFixture):
-    return create_client_by_model("python_tool_with_composite_image", mocker)
->>>>>>> 5dee50b3
+    return create_client_by_model("python_tool_with_composite_image", mocker)