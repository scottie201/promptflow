--- conflicted
+++ resolved
@@ -13,7 +13,6 @@
 from promptflow.executor import FlowExecutor
 from promptflow.executor._result import LineResult
 
-<<<<<<< HEAD
 from ..conftest import setup_recording
 from ..process_utils import (
     MockForkServerProcess,
@@ -22,11 +21,7 @@
     execute_function_in_subprocess,
     override_process_class,
 )
-from ..utils import get_flow_sample_inputs, get_yaml_file, prepare_memory_exporter
-=======
-from ..process_utils import execute_function_in_subprocess
-from ..utils import get_flow_folder, get_flow_sample_inputs, get_yaml_file, prepare_memory_exporter, load_content
->>>>>>> c28cd145
+from ..utils import get_flow_folder, get_flow_sample_inputs, get_yaml_file, load_content, prepare_memory_exporter
 
 LLM_FUNCTION_NAMES = [
     "openai.resources.chat.completions.Completions.create",
@@ -343,10 +338,7 @@
             ("openai_completion_api_flow", get_comletion_input(False), 3),
             ("llm_tool", {"topic": "Hello", "stream": False}, 4),
             ("flow_with_async_llm_tasks", get_flow_sample_inputs("flow_with_async_llm_tasks"), 6),
-<<<<<<< HEAD
-=======
             ("openai_embedding_api_flow", {"input": "Hello"}, 3),
->>>>>>> c28cd145
         ],
     )
     def test_otel_trace(
@@ -462,7 +454,7 @@
             ("llm_tool", {"topic": "Hello", "stream": False}, "joke.jinja2"),
             # Add back this test case after changing the interface of render_template_jinja2
             # ("prompt_tools", {"text": "test"}, "summarize_text_content_prompt.jinja2"),
-        ]
+        ],
     )
     def test_otel_trace_with_prompt(
         self,
