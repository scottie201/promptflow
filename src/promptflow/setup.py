# ---------------------------------------------------------
# Copyright (c) Microsoft Corporation. All rights reserved.
# ---------------------------------------------------------

import os
import re
from pathlib import Path
from typing import Any, Match, cast

from setuptools import find_packages, setup

PACKAGE_NAME = "promptflow"
PACKAGE_FOLDER_PATH = Path(__file__).parent / "promptflow"

with open(os.path.join(PACKAGE_FOLDER_PATH, "_version.py"), encoding="utf-8") as f:
    version = cast(Match[Any], re.search(r'^VERSION\s*=\s*[\'"]([^\'"]*)[\'"]', f.read(), re.MULTILINE)).group(1)

with open("README.md", encoding="utf-8") as f:
    readme = f.read()
with open("CHANGELOG.md", encoding="utf-8") as f:
    changelog = f.read()

REQUIRES = [
    "psutil",  # get process information when bulk run
<<<<<<< HEAD
    "openai",  # promptflow._core.openai_injector
=======
    "httpx>=0.25.1",  # used to send http requests asynchronously
    "openai>=0.27.8,<0.28.0",  # promptflow.core.api_injector
>>>>>>> fe86368b
    "flask>=2.2.3,<3.0.0",  # Serving endpoint requirements
    "flask-restx>=1.2.0,<1.3.0",  # Serving endpoint requirements
    "sqlalchemy>=1.4.48,<3.0.0",  # sqlite requirements
    # note that pandas 1.5.3 is the only version to test in ci before promptflow 0.1.0b7 is released
    # and pandas 2.x.x will be the only version to test in ci after that.
    "pandas>=1.5.3,<3.0.0",  # load data requirements
    "python-dotenv>=1.0.0,<2.0.0",  # control plane sdk requirements, to load .env file
    "keyring>=24.2.0,<25.0.0",  # control plane sdk requirements, to access system keyring service
    "pydash>=6.0.0,<8.0.0",  # control plane sdk requirements, to support parameter overrides in schema.
    # vulnerability: https://github.com/advisories/GHSA-5cpq-8wj7-hf2v
    "cryptography>=41.0.3,<42.0.0",  # control plane sdk requirements to support connection encryption
    "colorama>=0.4.6,<0.5.0",  # producing colored terminal text for testing chat flow
    "tabulate>=0.9.0,<1.0.0",  # control plane sdk requirements, to print table in console
    "filelock>=3.4.0,<4.0.0",  # control plane sdk requirements, to lock for multiprocessing
    # We need to pin the version due to the issue: https://github.com/hwchase17/langchain/issues/5113
    "marshmallow>=3.5,<4.0.0",
    "pyyaml>=5.1.0,<7.0.0",
    "gitpython>=3.1.24,<4.0.0",  # used git info to generate flow id
    "tiktoken>=0.4.0",
    "strictyaml>=1.5.0,<2.0.0",  # used to identify exact location of validation error
    "waitress>=2.1.2,<3.0.0",  # used to serve local service
    "opencensus-ext-azure<2.0.0",  # configure opencensus to send telemetry to azure monitor
    "ruamel.yaml>=0.17.35,<0.18.0",  # used to generate connection templates with preserved comments
    "pyarrow>=9.0.0,<15.0.0",  # used to read parquet file with pandas.read_parquet
    "pillow>=10.1.0,<11.0.0",  # used to generate icon data URI for package tool
    "filetype>=1.2.0",  # used to detect the mime type for mulitmedia input
]

setup(
    name=PACKAGE_NAME,
    version=version,
    description="Prompt flow Python SDK - build high-quality LLM apps",
    long_description_content_type="text/markdown",
    long_description=readme + "\n\n" + changelog,
    license="MIT License",
    author="Microsoft Corporation",
    author_email="aml-pt-eng@microsoft.com",
    url="https://github.com/microsoft/promptflow",
    classifiers=[
        "Programming Language :: Python",
        "Programming Language :: Python :: 3",
        "Programming Language :: Python :: 3 :: Only",
        "Programming Language :: Python :: 3.8",
        "Programming Language :: Python :: 3.9",
        "Programming Language :: Python :: 3.10",
        "Programming Language :: Python :: 3.11",
        "License :: OSI Approved :: MIT License",
        "Operating System :: OS Independent",
    ],
    python_requires="<4.0,>=3.8",
    install_requires=REQUIRES,
    extras_require={
        "azure": [
            "azure-core>=1.26.4,<2.0.0",
            "azure-storage-blob>=12.13.0,<13.0.0",
            "azure-identity>=1.12.0,<2.0.0",
            "azure-ai-ml>=1.11.0,<2.0.0",
            "pyjwt>=2.4.0,<3.0.0",  # requirement of control plane SDK
        ],
        "executable": ["pyinstaller>=5.13.2", "streamlit>=1.26.0", "streamlit-quill<0.1.0", "bs4"],
    },
    packages=find_packages(),
    entry_points={
        "console_scripts": [
            "pf = promptflow._cli._pf.entry:main",
            "pfazure = promptflow._cli._pf_azure.entry:main",
            "pfs = promptflow._sdk._service.entry:main",
        ],
    },
    include_package_data=True,
    project_urls={
        "Bug Reports": "https://github.com/microsoft/promptflow/issues",
        "Source": "https://github.com/microsoft/promptflow",
    },
)<|MERGE_RESOLUTION|>--- conflicted
+++ resolved
@@ -22,12 +22,8 @@
 
 REQUIRES = [
     "psutil",  # get process information when bulk run
-<<<<<<< HEAD
+    "httpx>=0.25.1",  # used to send http requests asynchronously
     "openai",  # promptflow._core.openai_injector
-=======
-    "httpx>=0.25.1",  # used to send http requests asynchronously
-    "openai>=0.27.8,<0.28.0",  # promptflow.core.api_injector
->>>>>>> fe86368b
     "flask>=2.2.3,<3.0.0",  # Serving endpoint requirements
     "flask-restx>=1.2.0,<1.3.0",  # Serving endpoint requirements
     "sqlalchemy>=1.4.48,<3.0.0",  # sqlite requirements
