# ---------------------------------------------------------
# Copyright (c) Microsoft Corporation. All rights reserved.
# ---------------------------------------------------------

import asyncio
import inspect
import contextvars
from asyncio import Task
from typing import Any, Dict, List, Tuple

from promptflow._core.tools_manager import ToolsManager
from promptflow._utils.logger_utils import flow_logger
from promptflow._utils.utils import set_context
from promptflow.contracts.flow import Node
from promptflow.executor._dag_manager import DAGManager
from promptflow.executor._errors import NoNodeExecutedError
from promptflow.executor._tool_invoker import DefaultToolInvoker
from concurrent.futures import ThreadPoolExecutor


class AsyncNodesScheduler:
    def __init__(
        self,
        tools_invoker: DefaultToolInvoker,
        tools_manager: ToolsManager,
        node_concurrency: int,
    ) -> None:
        self._invoker = tools_invoker
        self._tools_manager = tools_manager
        # TODO: Add concurrency control in execution
        self._node_concurrency = node_concurrency

    async def execute(
        self,
        nodes: List[Node],
        inputs: Dict[str, Any],
        invoker: DefaultToolInvoker,
    ) -> Tuple[dict, dict]:
        parent_context = contextvars.copy_context()
        executor = ThreadPoolExecutor(
            max_workers=self._node_concurrency, initializer=set_context, initargs=(parent_context,)
<<<<<<< HEAD
        ) as executor:
            return await self._execute_with_thread_pool(executor, nodes, inputs, self._invoker)
=======
        )
        # Note that we must not use `with` statement to manage the executor.
        # This is because it will always call `executor.shutdown()` when exiting the `with` block.
        # Then the event loop will wait for all tasks to be completed before raising the cancellation error.
        # See reference: https://docs.python.org/3/library/concurrent.futures.html#concurrent.futures.Executor
        outputs = await self._execute_with_thread_pool(executor, nodes, inputs, context)
        executor.shutdown()
        return outputs
>>>>>>> f08c544a

    async def _execute_with_thread_pool(
        self,
        executor: ThreadPoolExecutor,
        nodes: List[Node],
        inputs: Dict[str, Any],
        invoker: DefaultToolInvoker,
    ) -> Tuple[dict, dict]:
        flow_logger.info(f"Start to run {len(nodes)} nodes with the current event loop.")
        dag_manager = DAGManager(nodes, inputs)
        task2nodes = self._execute_nodes(dag_manager, self._invoker, executor)
        while not dag_manager.completed():
            task2nodes = await self._wait_and_complete_nodes(task2nodes, dag_manager)
            submitted_tasks2nodes = self._execute_nodes(dag_manager, self._invoker, executor)
            task2nodes.update(submitted_tasks2nodes)
        for node in dag_manager.bypassed_nodes:
            dag_manager.completed_nodes_outputs[node] = None
        return dag_manager.completed_nodes_outputs, dag_manager.bypassed_nodes

    async def _wait_and_complete_nodes(self, task2nodes: Dict[Task, Node], dag_manager: DAGManager) -> Dict[Task, Node]:
        if not task2nodes:
            raise NoNodeExecutedError("No nodes are ready for execution, but the flow is not completed.")
        tasks = [task for task in task2nodes]
        done, _ = await asyncio.wait(tasks, return_when=asyncio.FIRST_COMPLETED)
        dag_manager.complete_nodes({task2nodes[task].name: task.result() for task in done})
        for task in done:
            del task2nodes[task]
        return task2nodes

    def _execute_nodes(
        self,
        dag_manager: DAGManager,
        invoker: DefaultToolInvoker,
        executor: ThreadPoolExecutor,
    ) -> Dict[Task, Node]:
        # Bypass nodes and update node run info until there are no nodes to bypass
        nodes_to_bypass = dag_manager.pop_bypassable_nodes()
        while nodes_to_bypass:
            for node in nodes_to_bypass:
                self._invoker.bypass_node(node)
            nodes_to_bypass = dag_manager.pop_bypassable_nodes()
        # Create tasks for ready nodes
        return {
            self._create_node_task(node, dag_manager, self._invoker, executor): node
            for node in dag_manager.pop_ready_nodes()
        }

    def _create_node_task(
        self,
        node: Node,
        dag_manager: DAGManager,
        invoker: DefaultToolInvoker,
        executor: ThreadPoolExecutor,
    ) -> Task:
        f = self._tools_manager.get_tool(node.name)
        kwargs = dag_manager.get_node_valid_inputs(node, f)
        if inspect.iscoroutinefunction(f):
            task = self._invoker.invoke_tool_async(node, f, kwargs)
        else:
            task = self._sync_function_to_async_task(executor, self._invoker, node, f, kwargs)
        return asyncio.create_task(task)

    @staticmethod
    async def _sync_function_to_async_task(
        executor: ThreadPoolExecutor,
        invoker: DefaultToolInvoker, node,
        f,
        kwargs,
    ):
        return await asyncio.get_running_loop().run_in_executor(
            executor, invoker.invoke_tool, node, f, kwargs
        )<|MERGE_RESOLUTION|>--- conflicted
+++ resolved
@@ -39,19 +39,14 @@
         parent_context = contextvars.copy_context()
         executor = ThreadPoolExecutor(
             max_workers=self._node_concurrency, initializer=set_context, initargs=(parent_context,)
-<<<<<<< HEAD
-        ) as executor:
-            return await self._execute_with_thread_pool(executor, nodes, inputs, self._invoker)
-=======
         )
         # Note that we must not use `with` statement to manage the executor.
         # This is because it will always call `executor.shutdown()` when exiting the `with` block.
         # Then the event loop will wait for all tasks to be completed before raising the cancellation error.
         # See reference: https://docs.python.org/3/library/concurrent.futures.html#concurrent.futures.Executor
-        outputs = await self._execute_with_thread_pool(executor, nodes, inputs, context)
+        outputs = await self._execute_with_thread_pool(executor, nodes, inputs, self._invoker)
         executor.shutdown()
         return outputs
->>>>>>> f08c544a
 
     async def _execute_with_thread_pool(
         self,
