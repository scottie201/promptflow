# ---------------------------------------------------------
# Copyright (c) Microsoft Corporation. All rights reserved.
# ---------------------------------------------------------

import asyncio
import uuid
from datetime import datetime
from pathlib import Path
from typing import Any, Dict, List, Mapping, Optional

from promptflow._constants import LINE_NUMBER_KEY, FlowLanguage
from promptflow._core._errors import UnexpectedError
from promptflow._core.operation_context import OperationContext
from promptflow._utils.async_utils import async_run_allowing_running_loop
from promptflow._utils.context_utils import _change_working_dir
from promptflow._utils.execution_utils import (
    apply_default_value_for_input,
    collect_lines,
    get_aggregation_inputs_properties,
    handle_line_failures,
)
from promptflow._utils.logger_utils import bulk_logger
from promptflow._utils.utils import dump_list_to_jsonl, log_progress, resolve_dir_to_absolute, transpose
from promptflow.batch._base_executor_proxy import AbstractExecutorProxy
from promptflow.batch._batch_inputs_processor import BatchInputsProcessor
from promptflow.batch._csharp_executor_proxy import CSharpExecutorProxy
from promptflow.batch._python_executor_proxy import PythonExecutorProxy
from promptflow.batch._result import BatchResult
from promptflow.contracts.flow import Flow
from promptflow.contracts.run_info import Status
from promptflow.exceptions import ErrorTarget, PromptflowException
from promptflow.executor._result import AggregationResult, LineResult
from promptflow.executor.flow_validator import FlowValidator
from promptflow.storage._run_storage import AbstractRunStorage

OUTPUT_FILE_NAME = "output.jsonl"
# TODO: will remain consistent with PF_WORKER_COUNT in the future
DEFAULT_CONCURRENCY = 10


class BatchEngine:
    """This class is used to execute flows in batch mode"""

    executor_proxy_classes: Mapping[str, AbstractExecutorProxy] = {
        FlowLanguage.Python: PythonExecutorProxy,
        FlowLanguage.CSharp: CSharpExecutorProxy,
    }

    @classmethod
    def register_executor(cls, type: str, executor_proxy_cls: AbstractExecutorProxy):
        """Register a executor proxy class for a specific program language.

        This method allows users to register a executor proxy class for a particular
        programming language. The executor proxy class will be used when creating an instance
        of the BatchEngine for flows written in the specified language.

        :param type: The flow program language of the executor proxy,
        :type type: str
        :param executor_proxy_cls: The executor proxy class to be registered.
        :type executor_proxy_cls:  ~promptflow.batch.AbstractExecutorProxy
        """
        cls.executor_proxy_classes[type] = executor_proxy_cls

    def __init__(
        self,
        flow_file: Path,
        working_dir: Optional[Path] = None,
        *,
        connections: Optional[dict] = None,
        storage: Optional[AbstractRunStorage] = None,
        **kwargs,
    ):
        """Create a new batch engine instance

        :param flow_file: The flow file path
        :type flow_file: Path
        :param working_dir: The flow working directory path
        :type working_dir: Optional[Path]
        :param connections: The connections used in the flow
        :type connections: Optional[dict]
        :param storage: The storage to store execution results
        :type storage: Optional[~promptflow.storage._run_storage.AbstractRunStorage]
        :param kwargs: The keyword arguments related to creating the executor proxy class
        :type kwargs: Any
        """
        self._flow_file = flow_file
        self._working_dir = Flow._resolve_working_dir(flow_file, working_dir)
        self._flow = Flow.from_yaml(flow_file, working_dir=self._working_dir)
        FlowValidator.ensure_flow_valid_in_batch_mode(self._flow)

        self._connections = connections
        self._storage = storage
        self._kwargs = kwargs
        # set it to True when the batch run is canceled
        self._is_canceled = False

    def run(
        self,
        input_dirs: Dict[str, str],
        inputs_mapping: Dict[str, str],
        output_dir: Path,
        run_id: Optional[str] = None,
        max_lines_count: Optional[int] = None,
        raise_on_line_failure: Optional[bool] = False,
    ) -> BatchResult:
        """Run flow in batch mode

        :param input_dirs: The directories path of input files
        :type input_dirs: Dict[str, str]
        :param inputs_mapping: The mapping of input names to their corresponding values.
        :type inputs_mapping: Dict[str, str]
        :param output_dir: output dir
        :type output_dir: The directory path of output files
        :param run_id: The run id of this run
        :type run_id: Optional[str]
        :param max_lines_count: The max count of inputs. If it is None, all inputs will be used.
        :type max_lines_count: Optional[int]
        :param raise_on_line_failure: Whether to raise exception when a line fails.
        :type raise_on_line_failure: Optional[bool]
        :return: The result of this batch run
        :rtype: ~promptflow.batch._result.BatchResult
        """

        try:
            self._start_time = datetime.utcnow()
            with _change_working_dir(self._working_dir):
                # create executor proxy instance according to the flow program language
                executor_proxy_cls = self.executor_proxy_classes[self._flow.program_language]
                self._executor_proxy: AbstractExecutorProxy = executor_proxy_cls.create(
                    self._flow_file,
                    self._working_dir,
                    connections=self._connections,
                    storage=self._storage,
                    **self._kwargs,
                )
                # set batch input source from input mapping
                OperationContext.get_instance().set_batch_input_source_from_inputs_mapping(inputs_mapping)
                # resolve input data from input dirs and apply inputs mapping
                batch_input_processor = BatchInputsProcessor(self._working_dir, self._flow.inputs, max_lines_count)
                batch_inputs = batch_input_processor.process_batch_inputs(input_dirs, inputs_mapping)
                # resolve output dir
                output_dir = resolve_dir_to_absolute(self._working_dir, output_dir)
                # run flow in batch mode
                return async_run_allowing_running_loop(
                    self._exec_in_task, batch_inputs, run_id, output_dir, raise_on_line_failure
                )
        except Exception as e:
            bulk_logger.error(f"Error occurred while executing batch run. Exception: {str(e)}")
            if isinstance(e, PromptflowException):
                raise e
            else:
                # for unexpected error, we need to wrap it to SystemErrorException to allow us to see the stack trace.
                unexpected_error = UnexpectedError(
                    target=ErrorTarget.BATCH,
                    message_format=(
                        "Unexpected error occurred while executing the batch run. Error: {error_type_and_message}."
                    ),
                    error_type_and_message=f"({e.__class__.__name__}) {e}",
                )
                raise unexpected_error from e
        finally:
<<<<<<< HEAD
            # destroy the executor proxy and end the life cycle of the executor proxy
=======
>>>>>>> e7b6937f
            self._executor_proxy.destroy()

    def cancel(self):
        """Cancel the batch run"""
        self._is_canceled = True

    async def _exec_in_task(
<<<<<<< HEAD
        self,
        batch_inputs: List[Dict[str, Any]],
        run_id: str = None,
        output_dir: Path = None,
        raise_on_line_failure: bool = False,
    ) -> BatchResult:
        # if the batch run is canceled, asyncio.CancelledError will be raised and no results will be returned,
        # so we pass empty line results list and aggr results and update them in _exec so that when the batch
        # run is canceled we can get the current completed line results and aggr results.
        line_results: List[LineResult] = []
        aggr_result = AggregationResult({}, {}, {})
        task = asyncio.create_task(
            self._exec(line_results, aggr_result, batch_inputs, run_id, output_dir, raise_on_line_failure)
        )
        while not task.done():
            # check whether the task is completed or canceled every 1s
            await asyncio.sleep(1)
            if self._is_canceled:
                task.cancel()
                # use current completed line results and aggregation results to create a BatchResult
                return BatchResult.create(
                    self._start_time, datetime.utcnow(), line_results, aggr_result, status=Status.Canceled
                )
        return task.result()

    async def _exec(
=======
>>>>>>> e7b6937f
        self,
        line_results: List[LineResult],
        aggr_result: AggregationResult,
        batch_inputs: List[Dict[str, Any]],
        run_id: str = None,
        output_dir: Path = None,
        raise_on_line_failure: bool = False,
    ) -> BatchResult:
<<<<<<< HEAD
        # ensure executor health before execution
=======
        # if the batch run is canceled, asyncio.CancelledError will be raised and no results will be returned,
        # so we pass empty line results list and aggr results and update them in _exec so that when the batch
        # run is canceled we can get the current completed line results and aggr results.
        line_results: List[LineResult] = []
        aggr_result = AggregationResult({}, {}, {})
        task = asyncio.create_task(
            self._exec(line_results, aggr_result, batch_inputs, run_id, output_dir, raise_on_line_failure)
        )
        while not task.done():
            # check whether the task is completed or canceled every 1s
            await asyncio.sleep(1)
            if self._is_canceled:
                task.cancel()
                # use current completed line results and aggregation results to create a BatchResult
                return BatchResult.create(
                    self._start_time, datetime.utcnow(), line_results, aggr_result, status=Status.Canceled
                )
        return task.result()

    async def _exec(
        self,
        line_results: List[LineResult],
        aggr_result: AggregationResult,
        batch_inputs: List[Dict[str, Any]],
        run_id: str = None,
        output_dir: Path = None,
        raise_on_line_failure: bool = False,
    ) -> BatchResult:
>>>>>>> e7b6937f
        await self._executor_proxy.ensure_executor_health()
        # apply default value in early stage, so we can use it both in line and aggregation nodes execution.
        batch_inputs = [
            apply_default_value_for_input(self._flow.inputs, each_line_input) for each_line_input in batch_inputs
        ]
        run_id = run_id or str(uuid.uuid4())

        # execute lines
        if isinstance(self._executor_proxy, PythonExecutorProxy):
            line_results.extend(self._executor_proxy._exec_batch(batch_inputs, output_dir, run_id))
        else:
            await self._exec_batch(line_results, batch_inputs, run_id)
        handle_line_failures([r.run_info for r in line_results], raise_on_line_failure)

        # persist outputs to output dir
        outputs = [
            {LINE_NUMBER_KEY: r.run_info.index, **r.output}
            for r in line_results
            if r.run_info.status == Status.Completed
        ]
        self._persist_outputs(outputs, output_dir)

        # execute aggregation nodes
        aggr_exec_result = await self._exec_aggregation(batch_inputs, line_results, run_id)
        # use the execution result to update aggr_result to make sure we can get the aggr_result in _exec_in_task
        self._update_aggr_result(aggr_result, aggr_exec_result)
        # summary some infos from line results and aggr results to batch result
        return BatchResult.create(self._start_time, datetime.utcnow(), line_results, aggr_result)

    async def _exec_batch(
        self,
        line_results: List[LineResult],
        batch_inputs: List[Mapping[str, Any]],
        run_id: Optional[str] = None,
    ) -> List[LineResult]:
        semaphore = asyncio.Semaphore(DEFAULT_CONCURRENCY)
        pending = [
            asyncio.create_task(self._exec_line_under_semaphore(semaphore, line_inputs, i, run_id))
            for i, line_inputs in enumerate(batch_inputs)
        ]

        total_lines = len(batch_inputs)
        completed_line = 0
        while completed_line < total_lines:
            done, pending = await asyncio.wait(pending, return_when=asyncio.FIRST_COMPLETED)
            completed_line_results = [task.result() for task in done]
            self._persist_run_info(completed_line_results)
            line_results.extend(completed_line_results)
            log_progress(
                self._start_time,
                bulk_logger,
                len(line_results),
                total_lines,
                last_log_count=completed_line,
            )
            completed_line = len(line_results)
<<<<<<< HEAD

    async def _exec_line_under_semaphore(
        self,
        semaphore,
        inputs: Mapping[str, Any],
        index: Optional[int] = None,
        run_id: Optional[str] = None,
    ):
        async with semaphore:
            return await self._executor_proxy.exec_line_async(inputs, index, run_id)

=======

    async def _exec_line_under_semaphore(
        self,
        semaphore,
        inputs: Mapping[str, Any],
        index: Optional[int] = None,
        run_id: Optional[str] = None,
    ):
        async with semaphore:
            return await self._executor_proxy.exec_line_async(inputs, index, run_id)

>>>>>>> e7b6937f
    async def _exec_aggregation(
        self,
        batch_inputs: List[dict],
        line_results: List[LineResult],
        run_id: Optional[str] = None,
    ) -> AggregationResult:
        aggregation_nodes = {node.name for node in self._flow.nodes if node.aggregation}
        if not aggregation_nodes:
            return AggregationResult({}, {}, {})

        bulk_logger.info("Executing aggregation nodes...")

        run_infos = [r.run_info for r in line_results]
        succeeded = [i for i, r in enumerate(run_infos) if r.status == Status.Completed]

        succeeded_batch_inputs = [batch_inputs[i] for i in succeeded]
        resolved_succeeded_batch_inputs = [
            FlowValidator.ensure_flow_inputs_type(flow=self._flow, inputs=input) for input in succeeded_batch_inputs
        ]

        succeeded_inputs = transpose(resolved_succeeded_batch_inputs, keys=list(self._flow.inputs.keys()))

        aggregation_inputs = transpose(
            [result.aggregation_inputs for result in line_results],
            keys=get_aggregation_inputs_properties(self._flow),
        )
        succeeded_aggregation_inputs = collect_lines(succeeded, aggregation_inputs)
        try:
            aggr_result = await self._executor_proxy.exec_aggregation_async(
                succeeded_inputs, succeeded_aggregation_inputs, run_id
            )
            # if the flow language is python, we have already persisted node run infos during execution.
            # so we should persist node run infos in aggr_result for other languages.
            if not isinstance(self._executor_proxy, PythonExecutorProxy):
                for node_run in aggr_result.node_run_infos.values():
                    self._storage.persist_node_run(node_run)
            bulk_logger.info("Finish executing aggregation nodes.")
            return aggr_result
        except PromptflowException as e:
            # for PromptflowException, we already do classification, so throw directly.
            raise e
        except Exception as e:
            error_type_and_message = f"({e.__class__.__name__}) {e}"
            raise UnexpectedError(
                message_format=(
                    "Unexpected error occurred while executing the aggregated nodes. "
                    "Please fix or contact support for assistance. The error details: {error_type_and_message}."
                ),
                error_type_and_message=error_type_and_message,
            ) from e

    def _persist_run_info(self, line_results: List[LineResult]):
        """Persist node run infos and flow run info in line result to storage"""
        for line_result in line_results:
            for node_run in line_result.node_run_infos.values():
                self._storage.persist_node_run(node_run)
            self._storage.persist_flow_run(line_result.run_info)

    def _persist_outputs(self, outputs: List[Mapping[str, Any]], output_dir: Path):
        """Persist outputs to json line file in output directory"""
        output_file = output_dir / OUTPUT_FILE_NAME
        dump_list_to_jsonl(output_file, outputs)

    def _update_aggr_result(self, aggr_result: AggregationResult, aggr_exec_result: AggregationResult):
        """Update aggregation result with the aggregation execution result"""
        aggr_result.metrics = aggr_exec_result.metrics
        aggr_result.node_run_infos = aggr_exec_result.node_run_infos
        aggr_result.output = aggr_exec_result.output<|MERGE_RESOLUTION|>--- conflicted
+++ resolved
@@ -83,14 +83,16 @@
         :param kwargs: The keyword arguments related to creating the executor proxy class
         :type kwargs: Any
         """
-        self._flow_file = flow_file
         self._working_dir = Flow._resolve_working_dir(flow_file, working_dir)
         self._flow = Flow.from_yaml(flow_file, working_dir=self._working_dir)
         FlowValidator.ensure_flow_valid_in_batch_mode(self._flow)
 
-        self._connections = connections
+        executor_proxy_cls = self.executor_proxy_classes[self._flow.program_language]
+        with _change_working_dir(self._working_dir):
+            self._executor_proxy: AbstractExecutorProxy = executor_proxy_cls.create(
+                flow_file, self._working_dir, connections=connections, storage=storage, **kwargs
+            )
         self._storage = storage
-        self._kwargs = kwargs
         # set it to True when the batch run is canceled
         self._is_canceled = False
 
@@ -123,24 +125,15 @@
 
         try:
             self._start_time = datetime.utcnow()
+            # set batch input source from input mapping
+            OperationContext.get_instance().set_batch_input_source_from_inputs_mapping(inputs_mapping)
+            # resolve input data from input dirs and apply inputs mapping
+            batch_input_processor = BatchInputsProcessor(self._working_dir, self._flow.inputs, max_lines_count)
+            batch_inputs = batch_input_processor.process_batch_inputs(input_dirs, inputs_mapping)
+            # resolve output dir
+            output_dir = resolve_dir_to_absolute(self._working_dir, output_dir)
+            # run flow in batch mode
             with _change_working_dir(self._working_dir):
-                # create executor proxy instance according to the flow program language
-                executor_proxy_cls = self.executor_proxy_classes[self._flow.program_language]
-                self._executor_proxy: AbstractExecutorProxy = executor_proxy_cls.create(
-                    self._flow_file,
-                    self._working_dir,
-                    connections=self._connections,
-                    storage=self._storage,
-                    **self._kwargs,
-                )
-                # set batch input source from input mapping
-                OperationContext.get_instance().set_batch_input_source_from_inputs_mapping(inputs_mapping)
-                # resolve input data from input dirs and apply inputs mapping
-                batch_input_processor = BatchInputsProcessor(self._working_dir, self._flow.inputs, max_lines_count)
-                batch_inputs = batch_input_processor.process_batch_inputs(input_dirs, inputs_mapping)
-                # resolve output dir
-                output_dir = resolve_dir_to_absolute(self._working_dir, output_dir)
-                # run flow in batch mode
                 return async_run_allowing_running_loop(
                     self._exec_in_task, batch_inputs, run_id, output_dir, raise_on_line_failure
                 )
@@ -159,10 +152,6 @@
                 )
                 raise unexpected_error from e
         finally:
-<<<<<<< HEAD
-            # destroy the executor proxy and end the life cycle of the executor proxy
-=======
->>>>>>> e7b6937f
             self._executor_proxy.destroy()
 
     def cancel(self):
@@ -170,7 +159,6 @@
         self._is_canceled = True
 
     async def _exec_in_task(
-<<<<<<< HEAD
         self,
         batch_inputs: List[Dict[str, Any]],
         run_id: str = None,
@@ -197,8 +185,6 @@
         return task.result()
 
     async def _exec(
-=======
->>>>>>> e7b6937f
         self,
         line_results: List[LineResult],
         aggr_result: AggregationResult,
@@ -207,38 +193,6 @@
         output_dir: Path = None,
         raise_on_line_failure: bool = False,
     ) -> BatchResult:
-<<<<<<< HEAD
-        # ensure executor health before execution
-=======
-        # if the batch run is canceled, asyncio.CancelledError will be raised and no results will be returned,
-        # so we pass empty line results list and aggr results and update them in _exec so that when the batch
-        # run is canceled we can get the current completed line results and aggr results.
-        line_results: List[LineResult] = []
-        aggr_result = AggregationResult({}, {}, {})
-        task = asyncio.create_task(
-            self._exec(line_results, aggr_result, batch_inputs, run_id, output_dir, raise_on_line_failure)
-        )
-        while not task.done():
-            # check whether the task is completed or canceled every 1s
-            await asyncio.sleep(1)
-            if self._is_canceled:
-                task.cancel()
-                # use current completed line results and aggregation results to create a BatchResult
-                return BatchResult.create(
-                    self._start_time, datetime.utcnow(), line_results, aggr_result, status=Status.Canceled
-                )
-        return task.result()
-
-    async def _exec(
-        self,
-        line_results: List[LineResult],
-        aggr_result: AggregationResult,
-        batch_inputs: List[Dict[str, Any]],
-        run_id: str = None,
-        output_dir: Path = None,
-        raise_on_line_failure: bool = False,
-    ) -> BatchResult:
->>>>>>> e7b6937f
         await self._executor_proxy.ensure_executor_health()
         # apply default value in early stage, so we can use it both in line and aggregation nodes execution.
         batch_inputs = [
@@ -295,7 +249,6 @@
                 last_log_count=completed_line,
             )
             completed_line = len(line_results)
-<<<<<<< HEAD
 
     async def _exec_line_under_semaphore(
         self,
@@ -307,19 +260,6 @@
         async with semaphore:
             return await self._executor_proxy.exec_line_async(inputs, index, run_id)
 
-=======
-
-    async def _exec_line_under_semaphore(
-        self,
-        semaphore,
-        inputs: Mapping[str, Any],
-        index: Optional[int] = None,
-        run_id: Optional[str] = None,
-    ):
-        async with semaphore:
-            return await self._executor_proxy.exec_line_async(inputs, index, run_id)
-
->>>>>>> e7b6937f
     async def _exec_aggregation(
         self,
         batch_inputs: List[dict],
