--- conflicted
+++ resolved
@@ -314,42 +314,6 @@
     return _normalize_identifier_name(name).replace(" ", "_")
 
 
-<<<<<<< HEAD
-def _copy_file_except(src_dir, dst_dir, exclude_file):
-    """
-    Copy all files from src_dir to dst_dir recursively, excluding a specific file
-    directly under the root of src_dir.
-
-    :param src_dir: Source directory path
-    :type src_dir: str
-    :param dst_dir: Destination directory path
-    :type dst_dir: str
-    :param exclude_file: Name of the file to exclude from copying
-    :type exclude_file: str
-    """
-    os.makedirs(dst_dir, exist_ok=True)
-
-    for root, dirs, files in os.walk(src_dir):
-        rel_path = os.path.relpath(root, src_dir)
-        current_dst_dir = os.path.join(dst_dir, rel_path)
-
-        os.makedirs(current_dst_dir, exist_ok=True)
-
-        for file in files:
-            if rel_path == "." and file == exclude_file:
-                continue  # Skip the excluded file
-            src_file_path = os.path.join(root, file)
-            dst_file_path = os.path.join(current_dst_dir, file)
-            shutil.copy2(src_file_path, dst_file_path)
-
-
-def load_list_from_jsonl(file: Path):
-    content = []
-    with open(file, "r", encoding=DEFAULT_ENCODING) as fin:
-        for line in fin:
-            content.append(json.loads(line))
-    return content
-=======
 def default_json_encoder(obj):
     if isinstance(obj, PFBytes):
         return str(obj)
@@ -357,4 +321,39 @@
         return obj.serialize()
     else:
         raise TypeError(f"Object of type {type(obj).__name__} is not JSON serializable")
->>>>>>> ef4807da
+
+
+def _copy_file_except(src_dir, dst_dir, exclude_file):
+    """
+    Copy all files from src_dir to dst_dir recursively, excluding a specific file
+    directly under the root of src_dir.
+
+    :param src_dir: Source directory path
+    :type src_dir: str
+    :param dst_dir: Destination directory path
+    :type dst_dir: str
+    :param exclude_file: Name of the file to exclude from copying
+    :type exclude_file: str
+    """
+    os.makedirs(dst_dir, exist_ok=True)
+
+    for root, dirs, files in os.walk(src_dir):
+        rel_path = os.path.relpath(root, src_dir)
+        current_dst_dir = os.path.join(dst_dir, rel_path)
+
+        os.makedirs(current_dst_dir, exist_ok=True)
+
+        for file in files:
+            if rel_path == "." and file == exclude_file:
+                continue  # Skip the excluded file
+            src_file_path = os.path.join(root, file)
+            dst_file_path = os.path.join(current_dst_dir, file)
+            shutil.copy2(src_file_path, dst_file_path)
+
+
+def load_list_from_jsonl(file: Path):
+    content = []
+    with open(file, "r", encoding=DEFAULT_ENCODING) as fin:
+        for line in fin:
+            content.append(json.loads(line))
+    return content