--- conflicted
+++ resolved
@@ -301,16 +301,6 @@
 def load_multimedia_data(inputs: Dict[str, FlowInputDefinition], line_inputs: dict, version=1):
     updated_inputs = dict(line_inputs or {})
     for key, value in inputs.items():
-<<<<<<< HEAD
-        if value.type == ValueType.IMAGE:
-            if isinstance(updated_inputs[key], list):
-                # For aggregation node, the image input is a list.
-                updated_inputs[key] = [create_image(item) for item in updated_inputs[key]]
-            else:
-                updated_inputs[key] = create_image(updated_inputs[key])
-        elif value.type == ValueType.LIST or value.type == ValueType.OBJECT:
-            updated_inputs[key] = load_multimedia_data_recursively(updated_inputs[key], version=version)
-=======
         try:
             if value.type == ValueType.IMAGE:
                 if isinstance(updated_inputs[key], list):
@@ -325,9 +315,8 @@
             raise LoadMultimediaDataError(
                 message_format="Failed to load image for input '{key}': {error_type_and_message}",
                 key=key, error_type_and_message=error_type_and_message,
-                target=ex.target
+                target=ErrorTarget.EXECUTOR,
             ) from ex
->>>>>>> 860ac8a2
     return updated_inputs
 
 
