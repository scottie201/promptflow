--- conflicted
+++ resolved
@@ -10,19 +10,13 @@
 from collections.abc import Iterator
 from contextvars import ContextVar
 from datetime import datetime
-<<<<<<< HEAD
-from typing import Callable, Dict, Optional
-
-=======
 from typing import Callable, Dict, List, Optional
 
 from opentelemetry import trace
->>>>>>> a4b09999
 from opentelemetry.trace.status import StatusCode
 
 from promptflow._core.generator_proxy import GeneratorProxy, generate_from_proxy
 from promptflow._core.operation_context import OperationContext
-from promptflow._telemetry.tracer_manager import get_tracer
 from promptflow._utils.dataclass_serializer import serialize
 from promptflow._utils.multimedia_utils import default_json_encoder
 from promptflow.contracts.tool import ConnectionType
@@ -204,58 +198,16 @@
     )
 
 
-<<<<<<< HEAD
-tracer = get_tracer("promptflow")
-
-
-=======
->>>>>>> a4b09999
 def get_node_name_from_context():
     tracer = Tracer.active_instance()
     if tracer is not None:
         return tracer._node_name
     return None
-<<<<<<< HEAD
-
-
-def enrich_span_with_trace(span, trace):
-    operation_context = OperationContext.get_instance()
-    span.set_attributes(
-        {
-            "framework": "promptflow",
-            "span_type": f"promptflow.{trace.type}",
-            "function": trace.name,
-            "inputs": serialize_attribute(trace.inputs),
-            "node_name": get_node_name_from_context(),
-            "tool_version": "tool_version",  # TODO: Check how to pass the tool version in
-            "flow_id": operation_context.get("flow-id", ""),
-            "root_run_id": operation_context.get("root-run-id", ""),
-        }
-    )
-
-
-def enrich_span_with_output(span, output):
-    serialized_output = serialize_attribute(output)
-    span.set_attribute("output", serialized_output)
-
-    return output
-
-
-def serialize_attribute(value):
-    """Serialize values that can be used as attributes in span."""
-    serializable = Tracer.to_serializable(value)
-    serialized_value = serialize(serializable)
-    return json.dumps(serialized_value, indent=2, default=default_json_encoder)
-
-
-def _traced(func: Callable = None, *, trace_type=TraceType.FUNCTION) -> Callable:
-    """A wrapper to add trace to a function.
-=======
->>>>>>> a4b09999
 
 
 def enrich_span_with_trace(span, trace):
     try:
+        operation_context = OperationContext.get_instance()
         span.set_attributes(
             {
                 "framework": "promptflow",
@@ -263,6 +215,8 @@
                 "function": trace.name,
                 "inputs": serialize_attribute(trace.inputs),
                 "node_name": get_node_name_from_context(),
+                "flow_id": operation_context.get("flow-id", ""),
+                "root_run_id": operation_context.get("root-run-id", ""),
             }
         )
     except Exception as e:
@@ -333,26 +287,6 @@
         with open_telemetry_tracer.start_as_current_span(span_name) as span:
             enrich_span_with_trace(span, trace)
 
-<<<<<<< HEAD
-        @functools.wraps(func)
-        async def wrapped(*args, **kwargs):
-            trace = create_trace(func, args, kwargs)
-            span_name = get_node_name_from_context() if trace_type == TraceType.TOOL else trace.name
-            with tracer.start_as_current_span(span_name) as span:
-                enrich_span_with_trace(span, trace)
-
-                # Should not extract these codes to a separate function here.
-                # We directly call func instead of calling Tracer.invoke,
-                # because we want to avoid long stack trace when hitting an exception.
-                try:
-                    Tracer.push(trace)
-                    output = await func(*args, **kwargs)
-                    span.set_status(StatusCode.OK)
-                    return Tracer.pop(output)
-                except Exception as e:
-                    Tracer.pop(None, e)
-                    raise
-=======
             # Should not extract these codes to a separate function here.
             # We directly call func instead of calling Tracer.invoke,
             # because we want to avoid long stack trace when hitting an exception.
@@ -365,7 +299,6 @@
             except Exception as e:
                 Tracer.pop(None, e)
                 raise
->>>>>>> a4b09999
 
     wrapped.__original_function = func
 
@@ -398,27 +331,6 @@
         with open_telemetry_tracer.start_as_current_span(span_name) as span:
             enrich_span_with_trace(span, trace)
 
-<<<<<<< HEAD
-        @functools.wraps(func)
-        def wrapped(*args, **kwargs):
-            trace = create_trace(func, args, kwargs)
-            span_name = get_node_name_from_context() if trace_type == TraceType.TOOL else trace.name
-            with tracer.start_as_current_span(span_name) as span:
-                enrich_span_with_trace(span, trace)
-
-                # Should not extract these codes to a separate function here.
-                # We directly call func instead of calling Tracer.invoke,
-                # because we want to avoid long stack trace when hitting an exception.
-                try:
-                    Tracer.push(trace)
-                    output = func(*args, **kwargs)
-                    output = enrich_span_with_output(span, output)
-                    span.set_status(StatusCode.OK)
-                    return Tracer.pop(output)
-                except Exception as e:
-                    Tracer.pop(None, e)
-                    raise
-=======
             # Should not extract these codes to a separate function here.
             # We directly call func instead of calling Tracer.invoke,
             # because we want to avoid long stack trace when hitting an exception.
@@ -431,7 +343,6 @@
             except Exception as e:
                 Tracer.pop(None, e)
                 raise
->>>>>>> a4b09999
 
     wrapped.__original_function = func
 
