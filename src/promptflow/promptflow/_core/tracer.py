--- conflicted
+++ resolved
@@ -249,14 +249,4 @@
             return f"Hello, {name}"
     """
 
-<<<<<<< HEAD
-    def wrapper(func):
-        return _traced(func, trace_type=TraceType.FUNCTION)
-
-    # enable use decorator without "()" if all arguments are default values
-    if func is not None:
-        return wrapper(func)
-    return wrapper
-=======
-    return _traced(func, trace_type=TraceType.FUNCTION)
->>>>>>> 5b93bbd7
+    return _traced(func, trace_type=TraceType.FUNCTION)