# ---------------------------------------------------------
# Copyright (c) Microsoft Corporation. All rights reserved.
# ---------------------------------------------------------
import os
from enum import Enum
from pathlib import Path

LOGGER_NAME = "promptflow"

PROMPT_FLOW_HOME_DIR_ENV_VAR = "PF_HOME_DIRECTORY"
PROMPT_FLOW_DIR_NAME = ".promptflow"


def _prepare_home_dir() -> Path:
    """Prepare prompt flow home directory.

    User can configure it by setting environment variable: `PF_HOME_DIRECTORY`;
    if not configured, or configured value is not valid, use default value: "~/.promptflow/".
    """
    from promptflow._utils.logger_utils import get_cli_sdk_logger

    logger = get_cli_sdk_logger()

    if PROMPT_FLOW_HOME_DIR_ENV_VAR in os.environ:
        logger.debug(
            f"environment variable {PROMPT_FLOW_HOME_DIR_ENV_VAR!r} is set, honor it preparing home directory."
        )
        try:
            pf_home_dir = Path(os.getenv(PROMPT_FLOW_HOME_DIR_ENV_VAR)).resolve()
            pf_home_dir.mkdir(parents=True, exist_ok=True)
            return pf_home_dir
        except Exception as e:  # pylint: disable=broad-except
            _warning_message = (
                "Invalid configuration for prompt flow home directory: "
                f"{os.getenv(PROMPT_FLOW_HOME_DIR_ENV_VAR)!r}: {str(e)!r}.\n"
                'Fall back to use default value: "~/.promptflow/".'
            )
            logger.warning(_warning_message)

    try:
        logger.debug("preparing home directory with default value.")
        pf_home_dir = (Path.home() / PROMPT_FLOW_DIR_NAME).resolve()
        pf_home_dir.mkdir(parents=True, exist_ok=True)
        return pf_home_dir
    except Exception as e:  # pylint: disable=broad-except
        _error_message = (
            f"Cannot create prompt flow home directory: {str(e)!r}.\n"
            "Please check if you have proper permission to operate the directory "
            f"{HOME_PROMPT_FLOW_DIR.as_posix()!r}; or configure it via "
            f"environment variable {PROMPT_FLOW_HOME_DIR_ENV_VAR!r}.\n"
        )
        logger.error(_error_message)
        raise Exception(_error_message)


HOME_PROMPT_FLOW_DIR = _prepare_home_dir()

DAG_FILE_NAME = "flow.dag.yaml"
NODE_VARIANTS = "node_variants"
VARIANTS = "variants"
NODES = "nodes"
NODE = "node"
INPUTS = "inputs"
USE_VARIANTS = "use_variants"
DEFAULT_VAR_ID = "default_variant_id"
FLOW_TOOLS_JSON = "flow.tools.json"
FLOW_TOOLS_JSON_GEN_TIMEOUT = 60
PROMPT_FLOW_RUNS_DIR_NAME = ".runs"
SERVICE_CONFIG_FILE = "pf.yaml"
PF_SERVICE_PORT_FILE = "pfs.port"
PF_SERVICE_LOG_FILE = "pfs.log"

LOCAL_MGMT_DB_PATH = (HOME_PROMPT_FLOW_DIR / "pf.sqlite").resolve()
LOCAL_MGMT_DB_SESSION_ACQUIRE_LOCK_PATH = (HOME_PROMPT_FLOW_DIR / "pf.sqlite.lock").resolve()
SCHEMA_INFO_TABLENAME = "schema_info"
RUN_INFO_TABLENAME = "run_info"
RUN_INFO_CREATED_ON_INDEX_NAME = "idx_run_info_created_on"
CONNECTION_TABLE_NAME = "connection"
BASE_PATH_CONTEXT_KEY = "base_path"
SCHEMA_KEYS_CONTEXT_CONFIG_KEY = "schema_configs_keys"
SCHEMA_KEYS_CONTEXT_SECRET_KEY = "schema_secrets_keys"
PARAMS_OVERRIDE_KEY = "params_override"
FILE_PREFIX = "file:"
KEYRING_SYSTEM = "promptflow"
KEYRING_ENCRYPTION_KEY_NAME = "encryption_key"
KEYRING_ENCRYPTION_LOCK_PATH = (HOME_PROMPT_FLOW_DIR / "encryption_key.lock").resolve()
REFRESH_CONNECTIONS_DIR_LOCK_PATH = (HOME_PROMPT_FLOW_DIR / "refresh_connections_dir.lock").resolve()
# Note: Use this only for show. Reading input should regard all '*' string as scrubbed, no matter the length.
SCRUBBED_VALUE = "******"
SCRUBBED_VALUE_NO_CHANGE = "<no-change>"
SCRUBBED_VALUE_USER_INPUT = "<user-input>"
CHAT_HISTORY = "chat_history"
WORKSPACE_LINKED_DATASTORE_NAME = "workspaceblobstore"
LINE_NUMBER = "line_number"
AZUREML_PF_RUN_PROPERTIES_LINEAGE = "azureml.promptflow.input_run_id"
AZURE_WORKSPACE_REGEX_FORMAT = (
    "^azureml:[/]{1,2}subscriptions/([^/]+)/resource(groups|Groups)/([^/]+)"
    "(/providers/Microsoft.MachineLearningServices)?/workspaces/([^/]+)$"
)
DEFAULT_ENCODING = "utf-8"
LOCAL_STORAGE_BATCH_SIZE = 1
LOCAL_SERVICE_PORT = 5000
BULK_RUN_ERRORS = "BulkRunErrors"
RUN_MACRO = "${run}"
VARIANT_ID_MACRO = "${variant_id}"
TIMESTAMP_MACRO = "${timestamp}"
DEFAULT_VARIANT = "variant_0"
# run visualize constants
VIS_HTML_TMPL = Path(__file__).parent / "data" / "visualize.j2"
VIS_LIB_CDN_LINK_TMPL = (
    "https://sdk-bulk-test-endpoint.azureedge.net/bulk-test-details/view/{version}/bulkTestDetails.min.js?version=1"
)
VIS_LIB_VERSION = "0.0.33"
VIS_PORTAL_URL_TMPL = (
    "https://ml.azure.com/prompts/flow/bulkrun/runs/outputs"
    "?wsid=/subscriptions/{subscription_id}/resourceGroups/{resource_group_name}"
    "/providers/Microsoft.MachineLearningServices/workspaces/{workspace_name}&runId={names}"
)
REMOTE_URI_PREFIX = "azureml:"
REGISTRY_URI_PREFIX = "azureml://registries/"
FLOW_RESOURCE_ID_PREFIX = "azureml://locations/"
FLOW_DIRECTORY_MACRO_IN_CONFIG = "${flow_directory}"

# Tool meta info
UIONLY_HIDDEN = "uionly_hidden"
SKIP_FUNC_PARAMS = ["subscription_id", "resource_group_name", "workspace_name"]
ICON_DARK = "icon_dark"
ICON_LIGHT = "icon_light"
ICON = "icon"
TOOL_SCHEMA = Path(__file__).parent / "data" / "tool.schema.json"


class CustomStrongTypeConnectionConfigs:
    PREFIX = "promptflow.connection."
    TYPE = "custom_type"
    MODULE = "module"
    PACKAGE = "package"
    PACKAGE_VERSION = "package_version"
    PROMPTFLOW_TYPE_KEY = PREFIX + TYPE
    PROMPTFLOW_MODULE_KEY = PREFIX + MODULE
    PROMPTFLOW_PACKAGE_KEY = PREFIX + PACKAGE
    PROMPTFLOW_PACKAGE_VERSION_KEY = PREFIX + PACKAGE_VERSION

    @staticmethod
    def is_custom_key(key):
        return key not in [
            CustomStrongTypeConnectionConfigs.PROMPTFLOW_TYPE_KEY,
            CustomStrongTypeConnectionConfigs.PROMPTFLOW_MODULE_KEY,
            CustomStrongTypeConnectionConfigs.PROMPTFLOW_PACKAGE_KEY,
            CustomStrongTypeConnectionConfigs.PROMPTFLOW_PACKAGE_VERSION_KEY,
        ]


class RunTypes:
    BATCH = "batch"
    EVALUATION = "evaluation"
    PAIRWISE_EVALUATE = "pairwise_evaluate"


class AzureRunTypes:
    """Run types for run entity from index service."""

    BATCH = "azureml.promptflow.FlowRun"
    EVALUATION = "azureml.promptflow.EvaluationRun"
    PAIRWISE_EVALUATE = "azureml.promptflow.PairwiseEvaluationRun"


class RestRunTypes:
    """Run types for run entity from MT service."""

    BATCH = "FlowRun"
    EVALUATION = "EvaluationRun"
    PAIRWISE_EVALUATE = "PairwiseEvaluationRun"


# run document statuses
class RunStatus(object):
    # Ordered by transition order
    QUEUED = "Queued"
    NOT_STARTED = "NotStarted"
    PREPARING = "Preparing"
    PROVISIONING = "Provisioning"
    STARTING = "Starting"
    RUNNING = "Running"
    CANCEL_REQUESTED = "CancelRequested"
    CANCELED = "Canceled"
    FINALIZING = "Finalizing"
    COMPLETED = "Completed"
    FAILED = "Failed"
    UNAPPROVED = "Unapproved"
    NOTRESPONDING = "NotResponding"
    PAUSING = "Pausing"
    PAUSED = "Paused"

    @classmethod
    def list(cls):
        """Return the list of supported run statuses."""
        return [
            cls.QUEUED,
            cls.PREPARING,
            cls.PROVISIONING,
            cls.STARTING,
            cls.RUNNING,
            cls.CANCEL_REQUESTED,
            cls.CANCELED,
            cls.FINALIZING,
            cls.COMPLETED,
            cls.FAILED,
            cls.NOT_STARTED,
            cls.UNAPPROVED,
            cls.NOTRESPONDING,
            cls.PAUSING,
            cls.PAUSED,
        ]

    @classmethod
    def get_running_statuses(cls):
        """Return the list of running statuses."""
        return [
            cls.NOT_STARTED,
            cls.QUEUED,
            cls.PREPARING,
            cls.PROVISIONING,
            cls.STARTING,
            cls.RUNNING,
            cls.UNAPPROVED,
            cls.NOTRESPONDING,
            cls.PAUSING,
            cls.PAUSED,
        ]

    @classmethod
    def get_post_processing_statuses(cls):
        """Return the list of running statuses."""
        return [cls.CANCEL_REQUESTED, cls.FINALIZING]


class FlowRunProperties:
    FLOW_PATH = "flow_path"
    OUTPUT_PATH = "output_path"
    NODE_VARIANT = "node_variant"
    RUN = "run"
    SYSTEM_METRICS = "system_metrics"


class CommonYamlFields:
    """Common yaml fields.

    Common yaml fields are used to define the common fields in yaml files. It can be one of the following values: type,
    name, $schema.
    """

    TYPE = "type"
    """Type."""
    NAME = "name"
    """Name."""
    SCHEMA = "$schema"
    """Schema."""


MAX_LIST_CLI_RESULTS = 50  # general list
MAX_RUN_LIST_RESULTS = 50  # run list
MAX_SHOW_DETAILS_RESULTS = 100  # show details


class CLIListOutputFormat:
    JSON = "json"
    TABLE = "table"


class LocalStorageFilenames:
    SNAPSHOT_FOLDER = "snapshot"
    DAG = DAG_FILE_NAME
    FLOW_TOOLS_JSON = FLOW_TOOLS_JSON
    INPUTS = "inputs.jsonl"
    OUTPUTS = "outputs.jsonl"
    DETAIL = "detail.json"
    METRICS = "metrics.json"
    LOG = "logs.txt"
    EXCEPTION = "error.json"
    META = "meta.json"


class ListViewType(str, Enum):
    ACTIVE_ONLY = "ActiveOnly"
    ARCHIVED_ONLY = "ArchivedOnly"
    ALL = "All"


def get_list_view_type(archived_only: bool, include_archived: bool) -> ListViewType:
    if archived_only and include_archived:
        raise Exception("Cannot provide both archived-only and include-archived.")
    if include_archived:
        return ListViewType.ALL
    elif archived_only:
        return ListViewType.ARCHIVED_ONLY
    else:
        return ListViewType.ACTIVE_ONLY


class RunInfoSources(str, Enum):
    """Run sources."""

    LOCAL = "local"
    INDEX_SERVICE = "index_service"
    RUN_HISTORY = "run_history"
    MT_SERVICE = "mt_service"
    EXISTING_RUN = "existing_run"


class ConfigValueType(str, Enum):

    STRING = "String"
    SECRET = "Secret"


class ConnectionType(str, Enum):

    _NOT_SET = "NotSet"
    AZURE_OPEN_AI = "AzureOpenAI"
    OPEN_AI = "OpenAI"
    QDRANT = "Qdrant"
    COGNITIVE_SEARCH = "CognitiveSearch"
    SERP = "Serp"
    AZURE_CONTENT_SAFETY = "AzureContentSafety"
    FORM_RECOGNIZER = "FormRecognizer"
    WEAVIATE = "Weaviate"
    CUSTOM = "Custom"


ALL_CONNECTION_TYPES = set(
    map(lambda x: f"{x.value}Connection", filter(lambda x: x != ConnectionType._NOT_SET, ConnectionType))
)


class ConnectionFields(str, Enum):
    CONNECTION = "connection"
    DEPLOYMENT_NAME = "deployment_name"
    MODEL = "model"


SUPPORTED_CONNECTION_FIELDS = {
    ConnectionFields.CONNECTION.value,
    ConnectionFields.DEPLOYMENT_NAME.value,
    ConnectionFields.MODEL.value,
}


class RunDataKeys:
    PORTAL_URL = "portal_url"
    DATA = "data"
    RUN = "run"
    OUTPUT = "output"


class RunHistoryKeys:
    RunMetaData = "runMetadata"
    HIDDEN = "hidden"


class ConnectionProvider(str, Enum):
    LOCAL = "local"
    AZUREML = "azureml"


class FlowType:
    STANDARD = "standard"
    EVALUATION = "evaluation"
    CHAT = "chat"

    @staticmethod
    def get_all_values():
        values = [value for key, value in vars(FlowType).items() if isinstance(value, str) and key.isupper()]
        return values


CLIENT_FLOW_TYPE_2_SERVICE_FLOW_TYPE = {
    FlowType.STANDARD: "default",
    FlowType.EVALUATION: "evaluation",
    FlowType.CHAT: "chat",
}

SERVICE_FLOW_TYPE_2_CLIENT_FLOW_TYPE = {value: key for key, value in CLIENT_FLOW_TYPE_2_SERVICE_FLOW_TYPE.items()}


class AzureFlowSource:
    LOCAL = "local"
    PF_SERVICE = "pf_service"
    INDEX = "index"


<<<<<<< HEAD
class JobType:
    FLOW = "flow"
    AGGREGATION = "script"
=======
class DownloadedRun:
    SNAPSHOT_FOLDER = LocalStorageFilenames.SNAPSHOT_FOLDER
    METRICS_FILE_NAME = LocalStorageFilenames.METRICS
    LOGS_FILE_NAME = LocalStorageFilenames.LOG
    RUN_METADATA_FILE_NAME = "run_metadata.json"
>>>>>>> b504bef0
<|MERGE_RESOLUTION|>--- conflicted
+++ resolved
@@ -389,14 +389,13 @@
     INDEX = "index"
 
 
-<<<<<<< HEAD
 class JobType:
     FLOW = "flow"
     AGGREGATION = "script"
-=======
+
+
 class DownloadedRun:
     SNAPSHOT_FOLDER = LocalStorageFilenames.SNAPSHOT_FOLDER
     METRICS_FILE_NAME = LocalStorageFilenames.METRICS
     LOGS_FILE_NAME = LocalStorageFilenames.LOG
-    RUN_METADATA_FILE_NAME = "run_metadata.json"
->>>>>>> b504bef0
+    RUN_METADATA_FILE_NAME = "run_metadata.json"