--- conflicted
+++ resolved
@@ -585,120 +585,4 @@
     @staticmethod
     def _get_generator_outputs(outputs):
         outputs = outputs or {}
-<<<<<<< HEAD
-        return {key: outputs for key, output in outputs.items() if isinstance(output, GeneratorType)}
-
-
-class TestSubmitterViaProxy(TestSubmitter):
-    def __init__(self, flow: ProtectedFlow, flow_context: FlowContext, client=None):
-        super().__init__(flow, flow_context, client)
-
-    def flow_test(
-        self,
-        inputs: Mapping[str, Any],
-        environment_variables: dict = None,
-        stream_log: bool = True,
-        allow_generator_output: bool = False,
-        connections: dict = None,  # executable connections dict, to avoid http call each time in chat mode
-        stream_output: bool = True,
-        **kwargs,
-    ):
-        from promptflow._constants import LINE_NUMBER_KEY
-
-        if not connections:
-            connections = SubmitterHelper.resolve_used_connections(
-                flow=self.flow,
-                tools_meta=CSharpExecutorProxy.get_tool_metadata(
-                    flow_file=self.flow.flow_dag_path,
-                    working_dir=self.flow.code,
-                ),
-                client=self._client,
-            )
-        credential_list = ConnectionManager(connections).get_secret_list()
-        output_path, sub_path = self._get_output_path(kwargs)
-        output_path.mkdir(parents=True, exist_ok=True)
-
-        # resolve environment variables
-        environment_variables = SubmitterHelper.load_and_resolve_environment_variables(
-            flow=self.flow, environment_variables=environment_variables, client=self._client
-        )
-        environment_variables = environment_variables if environment_variables else {}
-        SubmitterHelper.init_env(environment_variables=environment_variables)
-
-        log_path = output_path / sub_path / "flow.log"
-        with LoggerOperations(
-            file_path=log_path,
-            stream=stream_log,
-            credential_list=credential_list,
-        ):
-            try:
-                storage = DefaultRunStorage(base_dir=output_path, sub_dir=sub_path / "intermediate")
-                flow_executor: CSharpExecutorProxy = async_run_allowing_running_loop(
-                    CSharpExecutorProxy.create,
-                    self.flow.path,
-                    self.flow.code,
-                    connections=connections,
-                    storage=storage,
-                    log_path=log_path,
-                )
-
-                line_result: LineResult = async_run_allowing_running_loop(
-                    flow_executor.exec_line_async, inputs, index=0
-                )
-                line_result.output = persist_multimedia_data(
-                    line_result.output, base_dir=output_path, sub_dir=sub_path / "output"
-                )
-                if line_result.aggregation_inputs:
-                    # Convert inputs of aggregation to list type
-                    flow_inputs = {k: [v] for k, v in inputs.items()}
-                    aggregation_inputs = {k: [v] for k, v in line_result.aggregation_inputs.items()}
-                    aggregation_results = async_run_allowing_running_loop(
-                        flow_executor.exec_aggregation_async, flow_inputs, aggregation_inputs
-                    )
-                    line_result.node_run_infos.update(aggregation_results.node_run_infos)
-                    line_result.run_info.metrics = aggregation_results.metrics
-                if isinstance(line_result.output, dict):
-                    # Remove line_number from output
-                    line_result.output.pop(LINE_NUMBER_KEY, None)
-                    generator_outputs = self._get_generator_outputs(line_result.output)
-                    if generator_outputs:
-                        logger.info(f"Some streaming outputs in the result, {generator_outputs.keys()}")
-                return line_result
-            finally:
-                async_run_allowing_running_loop(flow_executor.destroy)
-
-    def exec_with_inputs(self, inputs):
-        from promptflow._constants import LINE_NUMBER_KEY
-
-        connections = SubmitterHelper.resolve_used_connections(
-            flow=self.flow,
-            tools_meta=CSharpExecutorProxy.get_tool_metadata(
-                flow_file=self.flow.path,
-                working_dir=self.flow.code,
-            ),
-            client=self._client,
-        )
-        storage = DefaultRunStorage(base_dir=self.flow.code, sub_dir=Path(".promptflow/intermediate"))
-        flow_executor = async_run_allowing_running_loop(
-            CSharpExecutorProxy.create,
-            self.flow.path,
-            self.flow.code,
-            connections=connections,
-            storage=storage,
-        )
-
-        # try:
-        # validate inputs
-        flow_inputs, _ = self.resolve_data(inputs=inputs, dataplane_flow=self.dataplane_flow)
-        line_result = async_run_allowing_running_loop(flow_executor.exec_line_async, inputs, index=0)
-        # line_result = flow_executor.exec_line(inputs, index=0)
-        if isinstance(line_result.output, dict):
-            # Remove line_number from output
-            line_result.output.pop(LINE_NUMBER_KEY, None)
-        return line_result
-        # comment this for now, wait for test submitter refactor pr and support c# streaming output pr
-        # finally:
-        #     flow_executor.destroy()
-=======
-        return {key: outputs for key, output in outputs.items() if isinstance(output, GeneratorType)}
->>>>>>> 9fa08746
+        return {key: outputs for key, output in outputs.items() if isinstance(output, GeneratorType)}