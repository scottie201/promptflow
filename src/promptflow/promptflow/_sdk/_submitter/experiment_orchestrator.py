--- conflicted
+++ resolved
@@ -3,10 +3,7 @@
 # ---------------------------------------------------------
 import argparse
 import copy
-<<<<<<< HEAD
 import hashlib
-=======
->>>>>>> cb419ce7
 import json
 import os
 import platform
@@ -34,11 +31,8 @@
 from promptflow._sdk._constants import (
     PF_TRACE_CONTEXT,
     PROMPT_FLOW_DIR_NAME,
-<<<<<<< HEAD
+    ExperimentContextKey,
     ExperimentNodeRunStatus,
-=======
-    ExperimentContextKey,
->>>>>>> cb419ce7
     ExperimentNodeType,
     ExperimentStatus,
     FlowRunProperties,
@@ -176,12 +170,14 @@
         :return: Experiment info.
         :rtype: ~promptflow.entities.Experiment
         """
-        # Update experiment status
-        logger.info(f"Start experiment {self.experiment.name}.")
+        # Start experiment
+        logger.info(f"Starting experiment {experiment.name}.")
+        experiment.status = ExperimentStatus.IN_PROGRESS
+        experiment.last_start_time = datetime.utcnow().isoformat()
+        experiment.last_end_time = None
+        self.experiment_operations.create_or_update(experiment)
         self._update_orchestrator_record(status=ExperimentStatus.IN_PROGRESS, pid=os.getpid())
         self._start_orchestrator(nodes=nodes, from_nodes=from_nodes)
-        # Return experiment info
-        return self.experiment
 
     def async_start(self, executable_path=None, nodes=None, from_nodes=None):
         """Start an asynchronous execution of an experiment.
@@ -323,9 +319,9 @@
         if platform.system() == "Windows":
             import threading
 
-            import win32pipe
-
             def stop_handler():
+                import win32pipe
+
                 # Create a named pipe to receive the cancel signal.
                 pipe_name = r"\\.\pipe\{}".format(self.experiment.name)
                 pipe = win32pipe.CreateNamedPipe(
@@ -429,7 +425,6 @@
         :return: Stopped experiment info.
         :rtype: ~promptflow.entities.Experiment
         """
-<<<<<<< HEAD
         orchestrator = ORMOrchestrator.get(experiment_name=self.experiment.name)
         if orchestrator.status in [ExperimentStatus.NOT_STARTED, ExperimentStatus.QUEUING, ExperimentStatus.TERMINATED]:
             raise UserErrorException(
@@ -457,29 +452,7 @@
         except psutil.NoSuchProcess:
             logger.debug("Experiment orchestrator process terminates abnormally.")
             return
-=======
-        # Start experiment
-        logger.info(f"Starting experiment {experiment.name}.")
-        context = ExperimentTemplateContext(experiment)
-        experiment.status = ExperimentStatus.IN_PROGRESS
-        experiment.last_start_time = datetime.utcnow().isoformat()
-        experiment.last_end_time = None
-        self.experiment_operations.create_or_update(experiment)
-        # Ensure nodes order
-        resolved_nodes = ExperimentHelper.resolve_nodes_to_execute(experiment)
-
-        # Run nodes
-        run_dict = {}
-        try:
-            for node in resolved_nodes:
-                logger.info(f"Running node {node.name}...")
-                run = self._run_node(node, experiment, context, run_dict)
-                # Update node run to experiment
-                experiment._append_node_run(node.name, run)
-                self.experiment_operations.create_or_update(experiment)
-                run_dict[node.name] = run
-                logger.info(f"Node {node.name} run {run.name} completed, outputs to {run._output_path}.")
->>>>>>> cb419ce7
+
         except Exception as e:
             raise RunOperationError(
                 message=f"Experiment stopped failed with {e}",
@@ -492,7 +465,6 @@
         except psutil.NoSuchProcess:
             logger.debug("Experiment status has been updated.")
 
-<<<<<<< HEAD
     @staticmethod
     def get_status(experiment_name):
         """Check the status of the orchestrator
@@ -560,30 +532,6 @@
             connections=getattr(node, "connections", None),
             command=getattr(node, "command", None),
             environment_variables=node.environment_variables,
-=======
-    def _run_node(self, node, experiment, context, run_dict) -> Run:
-        if node.type == ExperimentNodeType.FLOW:
-            return self._run_flow_node(node, experiment, context, run_dict)
-        elif node.type == ExperimentNodeType.COMMAND:
-            return self._run_command_node(node, experiment, context, run_dict)
-        raise ExperimentValueError(f"Unknown experiment node {node.name!r} type {node.type!r}")
-
-    def _run_flow_node(self, node, experiment, context, run_dict):
-        run_output_path = (Path(experiment._output_dir) / "runs" / node.name).resolve().absolute().as_posix()
-        node_context = context.get_node_context(node.name, is_flow=True, test=False)
-        run = ExperimentRun(
-            node_name=node.name,
-            experiment=experiment,
-            experiment_runs=run_dict,
-            name=context.node_name_to_id[node.name],
-            display_name=node.display_name or node.name,
-            column_mapping=node.inputs,
-            variant=node.variant,
-            flow=node.path,
-            connections=node.connections,
-            environment_variables={**node.environment_variables, **node_context},
-            # Config run output path to experiment output folder
->>>>>>> cb419ce7
             config=Configuration(overrides={Configuration.RUN_OUTPUT_PATH: run_output_path}),
             **kwargs,
         )
@@ -591,7 +539,6 @@
         self._input_data = self._resolve_input_dirs()
         self.snapshot_id = self._calculate_snapshot()
 
-<<<<<<< HEAD
     def _resolve_column_mapping(self):
         """Resolve column mapping with experiment inputs to constant values."""
         logger.info(f"Start resolve node {self.node.name!r} column mapping.")
@@ -708,25 +655,6 @@
             node_name=self.node.name,
             experiment_name=self.experiment.name,
             status=status,
-=======
-    def _run_command_node(self, node, experiment, context, run_dict):
-        run_output_path = (Path(experiment._output_dir) / "runs" / node.name).resolve().absolute().as_posix()
-        node_context = context.get_node_context(node.name, is_flow=False, test=False)
-        run = ExperimentRun(
-            type=RunTypes.COMMAND,
-            node_name=node.name,
-            experiment=experiment,
-            experiment_runs=run_dict,
-            name=context.node_name_to_id[node.name],
-            display_name=node.display_name or node.name,
-            column_mapping=node.inputs,
-            # Use command code path as flow path
-            flow=node.code,
-            outputs=node.outputs,
-            command=node.command,
-            environment_variables={**node.environment_variables, **node_context},
-            config=Configuration(overrides={Configuration.RUN_OUTPUT_PATH: run_output_path}),
->>>>>>> cb419ce7
         )
         ORMExperimentNodeRun.create_or_update(node_run)
 
