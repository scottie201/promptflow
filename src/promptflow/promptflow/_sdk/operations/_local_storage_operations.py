# ---------------------------------------------------------
# Copyright (c) Microsoft Corporation. All rights reserved.
# ---------------------------------------------------------

import copy
import datetime
import json
import logging
import shutil
from dataclasses import asdict, dataclass
from functools import partial
from pathlib import Path
from typing import Any, Dict, List, NewType, Optional, Tuple, Union

from filelock import FileLock

from promptflow import load_flow
from promptflow._sdk._constants import (
    HOME_PROMPT_FLOW_DIR,
    LINE_NUMBER,
    LOCAL_STORAGE_BATCH_SIZE,
    PROMPT_FLOW_DIR_NAME,
    LocalStorageFilenames,
    RunInfoSources,
)
from promptflow._sdk._errors import BulkRunException, InvalidRunError
from promptflow._sdk._utils import (
    PromptflowIgnoreFile,
    generate_flow_tools_json,
    json_dump,
    json_load,
    pd_read_json,
    read_open,
    write_open,
)
from promptflow._sdk.entities import Run
from promptflow._sdk.entities._eager_flow import EagerFlow
from promptflow._sdk.entities._flow import Flow
from promptflow._utils.dataclass_serializer import serialize
from promptflow._utils.exception_utils import PromptflowExceptionPresenter
from promptflow._utils.logger_utils import LogContext, get_cli_sdk_logger
from promptflow._utils.multimedia_utils import get_file_reference_encoder
from promptflow._utils.yaml_utils import load_yaml
from promptflow.batch._result import BatchResult
from promptflow.contracts.multimedia import Image
from promptflow.contracts.run_info import FlowRunInfo
from promptflow.contracts.run_info import RunInfo as NodeRunInfo
from promptflow.contracts.run_info import Status
from promptflow.contracts.run_mode import RunMode
from promptflow.exceptions import UserErrorException
from promptflow.storage import AbstractRunStorage

logger = get_cli_sdk_logger()

RunInputs = NewType("RunInputs", Dict[str, List[Any]])
RunOutputs = NewType("RunOutputs", Dict[str, List[Any]])
RunMetrics = NewType("RunMetrics", Dict[str, Any])


@dataclass
class LoggerOperations(LogContext):
    stream: bool = False

    @property
    def log_path(self) -> str:
        return str(self.file_path)

    def get_logs(self) -> str:
        with read_open(self.file_path) as f:
            return f.read()

    def _get_execute_loggers_list(cls) -> List[logging.Logger]:
        result = super()._get_execute_loggers_list()
        result.append(logger)
        return result

    def get_initializer(self):
        return partial(
            LoggerOperations,
            file_path=self.file_path,
            run_mode=self.run_mode,
            credential_list=self.credential_list,
            stream=self.stream,
        )

    def __enter__(self):
        log_path = Path(self.log_path)
        log_path.parent.mkdir(parents=True, exist_ok=True)
        if self.run_mode == RunMode.Batch:
            log_path.touch(exist_ok=True)
        else:
            if log_path.exists():
                # for non batch run, clean up previous log content
                try:
                    with write_open(log_path) as file:
                        file.truncate(0)
                except Exception as e:
                    logger.warning(f"Failed to clean up the previous log content because {e}")
            else:
                log_path.touch()

        for _logger in self._get_execute_loggers_list():
            for handler in _logger.handlers:
                if self.stream is False and isinstance(handler, logging.StreamHandler):
                    handler.setLevel(logging.CRITICAL)
        super().__enter__()

    def __exit__(self, *args):
        super().__exit__(*args)

        for _logger in self._get_execute_loggers_list():
            for handler in _logger.handlers:
                if self.stream is False and isinstance(handler, logging.StreamHandler):
                    handler.setLevel(logging.CRITICAL)


@dataclass
class NodeRunRecord:
    NodeName: str
    line_number: int
    run_info: str
    start_time: datetime
    end_time: datetime
    status: str

    @staticmethod
    def from_run_info(node_run_info: NodeRunInfo) -> "NodeRunRecord":
        return NodeRunRecord(
            NodeName=node_run_info.node,
            line_number=node_run_info.index,
            run_info=serialize(node_run_info),
            start_time=node_run_info.start_time.isoformat(),
            end_time=node_run_info.end_time.isoformat(),
            status=node_run_info.status.value,
        )

    def dump(self, path: Path, run_name: str) -> None:
        # for nodes in first line run and all reduce nodes, the target filename is 000000000.jsonl
        # so we need to handle concurrent write with file lock
        filename_need_lock = "0".zfill(LocalStorageOperations.LINE_NUMBER_WIDTH) + ".jsonl"
        if path.name == filename_need_lock:
            file_lock_path = (HOME_PROMPT_FLOW_DIR / f"{run_name}.{self.NodeName}.lock").resolve()
            lock = FileLock(file_lock_path)
            lock.acquire()
            try:
                json_dump(asdict(self), path)
            finally:
                lock.release()
        else:
            # for normal nodes in other line runs, directly write
            json_dump(asdict(self), path)


@dataclass
class LineRunRecord:
    line_number: int
    run_info: str
    start_time: datetime.datetime
    end_time: datetime.datetime
    name: str
    description: str
    status: str
    tags: str

    @staticmethod
    def from_flow_run_info(flow_run_info: FlowRunInfo) -> "LineRunRecord":
        return LineRunRecord(
            line_number=flow_run_info.index,
            run_info=serialize(flow_run_info),
            start_time=flow_run_info.start_time.isoformat(),
            end_time=flow_run_info.end_time.isoformat(),
            name=flow_run_info.name,
            description=flow_run_info.description,
            status=flow_run_info.status.value,
            tags=flow_run_info.tags,
        )

    def dump(self, path: Path) -> None:
        json_dump(asdict(self), path)


class LocalStorageOperations(AbstractRunStorage):
    """LocalStorageOperations."""

    LINE_NUMBER_WIDTH = 9

    def __init__(self, run: Run, stream=False, run_mode=RunMode.Test):
        self._run = run
        self.path = self._prepare_folder(self._run._output_path)

        self.logger = LoggerOperations(
            file_path=self.path / LocalStorageFilenames.LOG, stream=stream, run_mode=run_mode
        )
        # snapshot
        self._snapshot_folder_path = self._prepare_folder(self.path / LocalStorageFilenames.SNAPSHOT_FOLDER)
        self._dag_path = self._snapshot_folder_path / LocalStorageFilenames.DAG
        self._flow_tools_json_path = (
            self._snapshot_folder_path / PROMPT_FLOW_DIR_NAME / LocalStorageFilenames.FLOW_TOOLS_JSON
        )
        self._inputs_path = self.path / LocalStorageFilenames.INPUTS  # keep this for other usages
        # below inputs and outputs are dumped by SDK
        self._sdk_inputs_path = self._inputs_path
        self._sdk_output_path = self.path / LocalStorageFilenames.OUTPUTS
        # metrics
        self._metrics_path = self.path / LocalStorageFilenames.METRICS
        # legacy files: detail.json and outputs.jsonl(not the one in flow_outputs folder)
        self._detail_path = self.path / LocalStorageFilenames.DETAIL
        self._legacy_outputs_path = self.path / LocalStorageFilenames.OUTPUTS
        # for line run records, store per line
        # for normal node run records, store per node per line;
        # for reduce node run records, store centralized in 000000000.jsonl per node
        self.outputs_folder = self._prepare_folder(self.path / "flow_outputs")
        self._outputs_path = self.outputs_folder / "output.jsonl"  # dumped by executor
        self._node_infos_folder = self._prepare_folder(self.path / "node_artifacts")
        self._run_infos_folder = self._prepare_folder(self.path / "flow_artifacts")
        self._data_path = Path(run.data) if run.data is not None else None

        self._meta_path = self.path / LocalStorageFilenames.META
        self._exception_path = self.path / LocalStorageFilenames.EXCEPTION

        self._dump_meta_file()
<<<<<<< HEAD
        self._eager_mode = self._calculate_eager_mode(run)
=======
        if run.flow:
            try:
                flow_obj = load_flow(source=run.flow)
                self._eager_mode = isinstance(flow_obj, EagerFlow)
            except Exception as e:
                # For run with incomplete flow snapshot, ignore load flow error to make sure it can still show.
                logger.debug(f"Failed to load flow from {run.flow} due to {e}.")
                self._eager_mode = False
        else:
            # TODO(2901279): support eager mode for run created from run folder
            self._eager_mode = False
>>>>>>> 4f1e436f

    @property
    def eager_mode(self) -> bool:
        return self._eager_mode

    @classmethod
    def _calculate_eager_mode(cls, run: Run) -> bool:
        if run._run_source == RunInfoSources.LOCAL:
            try:
                flow_obj = load_flow(source=run.flow)
                return isinstance(flow_obj, EagerFlow)
            except Exception as e:
                logger.warning(f"Failed to load flow from {run.flow} due to {e}")
                return False
        elif run._run_source in [RunInfoSources.INDEX_SERVICE, RunInfoSources.RUN_HISTORY]:
            return run._properties.get("azureml.promptflow.run_mode") == "Eager"
        # TODO(2901279): support eager mode for run created from run folder
        return False

    def delete(self) -> None:
        def on_rmtree_error(func, path, exc_info):
            raise InvalidRunError(f"Failed to delete run {self.path} due to {exc_info[1]}.")

        shutil.rmtree(path=self.path, onerror=on_rmtree_error)

    def _dump_meta_file(self) -> None:
        json_dump({"batch_size": LOCAL_STORAGE_BATCH_SIZE}, self._meta_path)

    def dump_snapshot(self, flow: Flow) -> None:
        """Dump flow directory to snapshot folder, input file will be dumped after the run."""
        patterns = [pattern for pattern in PromptflowIgnoreFile.IGNORE_FILE]
        # ignore current output parent folder to avoid potential recursive copy
        patterns.append(self._run._output_path.parent.name)
        shutil.copytree(
            flow.code.as_posix(),
            self._snapshot_folder_path,
            ignore=shutil.ignore_patterns(*patterns),
            dirs_exist_ok=True,
        )
        # replace DAG file with the overwrite one
        if not self._eager_mode:
            self._dag_path.unlink()
            shutil.copy(flow.path, self._dag_path)

    def load_dag_as_string(self) -> str:
        if self._eager_mode:
            return ""
        with read_open(self._dag_path) as f:
            return f.read()

    def load_flow_tools_json(self) -> dict:
        if self._eager_mode:
            # no tools json for eager mode
            return {}
        if not self._flow_tools_json_path.is_file():
            return generate_flow_tools_json(self._snapshot_folder_path, dump=False)
        else:
            return json_load(self._flow_tools_json_path)

    def load_io_spec(self) -> Tuple[Dict[str, Dict[str, str]], Dict[str, Dict[str, str]]]:
        """Load input/output spec from DAG."""
        # TODO(2898455): support eager mode
        with read_open(self._dag_path) as f:
            flow_dag = load_yaml(f)
        return flow_dag["inputs"], flow_dag["outputs"]

    def load_inputs(self) -> RunInputs:
        df = pd_read_json(self._inputs_path)
        return df.to_dict("list")

    def load_outputs(self) -> RunOutputs:
        # for legacy run, simply read the output file and return as list of dict
        if not self._outputs_path.is_file():
            df = pd_read_json(self._legacy_outputs_path)
            return df.to_dict("list")

        df = pd_read_json(self._outputs_path)
        if len(df) > 0:
            df = df.set_index(LINE_NUMBER)
        return df.to_dict("list")

    def dump_inputs_and_outputs(self) -> None:
        inputs, outputs = self._collect_io_from_debug_info()
        with write_open(self._sdk_inputs_path) as f:
            inputs.to_json(f, orient="records", lines=True, force_ascii=False)
        with write_open(self._sdk_output_path) as f:
            outputs.to_json(f, orient="records", lines=True, force_ascii=False)

    def dump_metrics(self, metrics: Optional[RunMetrics]) -> None:
        metrics = metrics or dict()
        json_dump(metrics, self._metrics_path)

    def dump_exception(self, exception: Exception, batch_result: BatchResult) -> None:
        """Dump exception to local storage.

        :param exception: Exception raised during bulk run.
        :param batch_result: Bulk run outputs. If exception not raised, store line run error messages.
        """
        # extract line run errors
        errors = []
        if batch_result:
            for line_error in batch_result.error_summary.error_list:
                errors.append(line_error.to_dict())
            # collect aggregation node error
            for node_name, aggr_error in batch_result.error_summary.aggr_error_dict.items():
                errors.append({"error": aggr_error, "aggregation_node_name": node_name})
        if errors:
            try:
                # use first line run error message as exception message if no exception raised
                error = errors[0]
                message = error["error"]["message"]
            except Exception:
                message = (
                    "Failed to extract error message from line runs. "
                    f"Please check {self._outputs_path} for more info."
                )
        elif exception and isinstance(exception, UserErrorException):
            # SystemError will be raised above and users can see it, so we don't need to dump it.
            message = str(exception)
        else:
            return

        if not isinstance(exception, BulkRunException):
            # If other errors raised, pass it into PromptflowException
            exception = BulkRunException(
                message=message,
                error=exception,
                failed_lines=batch_result.failed_lines if batch_result else "unknown",
                total_lines=batch_result.total_lines if batch_result else "unknown",
                errors={"errors": errors},
            )
        json_dump(PromptflowExceptionPresenter.create(exception).to_dict(include_debug_info=True), self._exception_path)

    def load_exception(self) -> Dict:
        try:
            return json_load(self._exception_path)
        except Exception:
            return {}

    def load_detail(self, parse_const_as_str: bool = False) -> Dict[str, list]:
        if self._detail_path.is_file():
            # legacy run with local file detail.json, then directly load from the file
            return json_load(self._detail_path)
        else:
            # nan, inf and -inf are not JSON serializable
            # according to https://docs.python.org/3/library/json.html#json.loads
            # `parse_constant` will be called to handle these values
            # so if parse_const_as_str is True, we will parse these values as str with a lambda function
            json_loads = json.loads if not parse_const_as_str else partial(json.loads, parse_constant=lambda x: str(x))
            # collect from local files and concat in the memory
            flow_runs, node_runs = [], []
            for line_run_record_file in sorted(self._run_infos_folder.iterdir()):
                # In addition to the output jsonl files, there may be multimedia files in the output folder,
                # so we should skip them.
                if line_run_record_file.suffix.lower() != ".jsonl":
                    continue
                with read_open(line_run_record_file) as f:
                    new_runs = [json_loads(line)["run_info"] for line in list(f)]
                    flow_runs += new_runs
            for node_folder in sorted(self._node_infos_folder.iterdir()):
                for node_run_record_file in sorted(node_folder.iterdir()):
                    if node_run_record_file.suffix.lower() != ".jsonl":
                        continue
                    with read_open(node_run_record_file) as f:
                        new_runs = [json_loads(line)["run_info"] for line in list(f)]
                        node_runs += new_runs
            return {"flow_runs": flow_runs, "node_runs": node_runs}

    def load_metrics(self) -> Dict[str, Union[int, float, str]]:
        return json_load(self._metrics_path)

    def persist_node_run(self, run_info: NodeRunInfo) -> None:
        """Persist node run record to local storage."""
        node_folder = self._prepare_folder(self._node_infos_folder / run_info.node)
        self._persist_run_multimedia(run_info, node_folder)
        node_run_record = NodeRunRecord.from_run_info(run_info)
        # for reduce nodes, the line_number is None, store the info in the 000000000.jsonl
        # align with AzureMLRunStorageV2, which is a storage contract with PFS
        line_number = 0 if node_run_record.line_number is None else node_run_record.line_number
        filename = f"{str(line_number).zfill(self.LINE_NUMBER_WIDTH)}.jsonl"
        node_run_record.dump(node_folder / filename, run_name=self._run.name)

    def persist_flow_run(self, run_info: FlowRunInfo) -> None:
        """Persist line run record to local storage."""
        if not Status.is_terminated(run_info.status):
            logger.info("Line run is not terminated, skip persisting line run record.")
            return
        self._persist_run_multimedia(run_info, self._run_infos_folder)
        line_run_record = LineRunRecord.from_flow_run_info(run_info)
        # calculate filename according to the batch size
        # note that if batch_size > 1, need to well handle concurrent write scenario
        lower_bound = line_run_record.line_number // LOCAL_STORAGE_BATCH_SIZE * LOCAL_STORAGE_BATCH_SIZE
        upper_bound = lower_bound + LOCAL_STORAGE_BATCH_SIZE - 1
        filename = (
            f"{str(lower_bound).zfill(self.LINE_NUMBER_WIDTH)}_"
            f"{str(upper_bound).zfill(self.LINE_NUMBER_WIDTH)}.jsonl"
        )
        line_run_record.dump(self._run_infos_folder / filename)

    def persist_result(self, result: Optional[BatchResult]) -> None:
        """Persist metrics from return of executor."""
        if result is None:
            return
        self.dump_inputs_and_outputs()
        self.dump_metrics(result.metrics)

    def _persist_run_multimedia(self, run_info: Union[FlowRunInfo, NodeRunInfo], folder_path: Path):
        if run_info.inputs:
            run_info.inputs = self._serialize_multimedia(run_info.inputs, folder_path)
        if run_info.output:
            run_info.output = self._serialize_multimedia(run_info.output, folder_path)
            run_info.result = None
        if run_info.api_calls:
            run_info.api_calls = self._serialize_multimedia(run_info.api_calls, folder_path)

    def _serialize_multimedia(self, value, folder_path: Path, relative_path: Path = None):
        pfbytes_file_reference_encoder = get_file_reference_encoder(folder_path, relative_path, use_absolute_path=True)
        serialization_funcs = {Image: partial(Image.serialize, **{"encoder": pfbytes_file_reference_encoder})}
        return serialize(value, serialization_funcs=serialization_funcs)

    @staticmethod
    def _prepare_folder(path: Union[str, Path]) -> Path:
        path = Path(path)
        path.mkdir(parents=True, exist_ok=True)
        return path

    @staticmethod
    def _outputs_padding(df: "DataFrame", inputs_line_numbers: List[int]) -> "DataFrame":
        import pandas as pd

        if len(df) == len(inputs_line_numbers):
            return df
        missing_lines = []
        lines_set = set(df[LINE_NUMBER].values)
        for i in inputs_line_numbers:
            if i not in lines_set:
                missing_lines.append({LINE_NUMBER: i})
        df_to_append = pd.DataFrame(missing_lines)
        res = pd.concat([df, df_to_append], ignore_index=True)
        res = res.sort_values(by=LINE_NUMBER, ascending=True)
        return res

    def load_inputs_and_outputs(self) -> Tuple["DataFrame", "DataFrame"]:
        if not self._sdk_inputs_path.is_file() or not self._sdk_output_path.is_file():
            inputs, outputs = self._collect_io_from_debug_info()
        else:
            inputs = pd_read_json(self._sdk_inputs_path)
            outputs = pd_read_json(self._sdk_output_path)
            # if all line runs are failed, no need to fill
            if len(outputs) > 0:
                outputs = self._outputs_padding(outputs, inputs[LINE_NUMBER].tolist())
                outputs.fillna(value="(Failed)", inplace=True)  # replace nan with explicit prompt
                outputs = outputs.set_index(LINE_NUMBER)
        return inputs, outputs

    def _collect_io_from_debug_info(self) -> Tuple["DataFrame", "DataFrame"]:
        import pandas as pd

        inputs, outputs = [], []
        for line_run_record_file in sorted(self._run_infos_folder.iterdir()):
            if line_run_record_file.suffix.lower() != ".jsonl":
                continue
            with read_open(line_run_record_file) as f:
                datas = [json.loads(line) for line in list(f)]
                for data in datas:
                    line_number: int = data[LINE_NUMBER]
                    line_run_info: dict = data["run_info"]
                    current_inputs = line_run_info.get("inputs")
                    current_outputs = line_run_info.get("output")
                    inputs.append(copy.deepcopy(current_inputs))
                    if current_outputs is not None:
                        current_outputs[LINE_NUMBER] = line_number
                        outputs.append(copy.deepcopy(current_outputs))
        return pd.DataFrame(inputs), pd.DataFrame(outputs)<|MERGE_RESOLUTION|>--- conflicted
+++ resolved
@@ -219,21 +219,7 @@
         self._exception_path = self.path / LocalStorageFilenames.EXCEPTION
 
         self._dump_meta_file()
-<<<<<<< HEAD
         self._eager_mode = self._calculate_eager_mode(run)
-=======
-        if run.flow:
-            try:
-                flow_obj = load_flow(source=run.flow)
-                self._eager_mode = isinstance(flow_obj, EagerFlow)
-            except Exception as e:
-                # For run with incomplete flow snapshot, ignore load flow error to make sure it can still show.
-                logger.debug(f"Failed to load flow from {run.flow} due to {e}.")
-                self._eager_mode = False
-        else:
-            # TODO(2901279): support eager mode for run created from run folder
-            self._eager_mode = False
->>>>>>> 4f1e436f
 
     @property
     def eager_mode(self) -> bool:
@@ -246,7 +232,8 @@
                 flow_obj = load_flow(source=run.flow)
                 return isinstance(flow_obj, EagerFlow)
             except Exception as e:
-                logger.warning(f"Failed to load flow from {run.flow} due to {e}")
+                # For run with incomplete flow snapshot, ignore load flow error to make sure it can still show.
+                logger.debug(f"Failed to load flow from {run.flow} due to {e}.")
                 return False
         elif run._run_source in [RunInfoSources.INDEX_SERVICE, RunInfoSources.RUN_HISTORY]:
             return run._properties.get("azureml.promptflow.run_mode") == "Eager"
